/**
 * Copyright (C) 2000 - 2012 Silverpeas
 *
 * This program is free software: you can redistribute it and/or modify
 * it under the terms of the GNU Affero General Public License as
 * published by the Free Software Foundation, either version 3 of the
 * License, or (at your option) any later version.
 *
 * As a special exception to the terms and conditions of version 3.0 of
 * the GPL, you may redistribute this Program in connection with Free/Libre
 * Open Source Software ("FLOSS") applications as described in Silverpeas's
 * FLOSS exception. You should have received a copy of the text describing
 * the FLOSS exception, and it is also available here:
 * "http://www.silverpeas.org/docs/core/legal/floss_exception.html"
 *
 * This program is distributed in the hope that it will be useful,
 * but WITHOUT ANY WARRANTY; without even the implied warranty of
 * MERCHANTABILITY or FITNESS FOR A PARTICULAR PURPOSE. See the
 * GNU Affero General Public License for more details.
 *
 * You should have received a copy of the GNU Affero General Public License
 * along with this program. If not, see <http://www.gnu.org/licenses/>.
 */
package com.silverpeas.directory.control;

import java.sql.SQLException;
import java.util.ArrayList;
import java.util.Arrays;
import java.util.Collection;
import java.util.Collections;
import java.util.Comparator;
import java.util.HashMap;
import java.util.List;
import java.util.Set;

import org.silverpeas.search.SearchEngineFactory;
import org.silverpeas.search.searchEngine.model.MatchingIndexEntry;
import org.silverpeas.search.searchEngine.model.QueryDescription;

import com.silverpeas.directory.DirectoryException;
import com.silverpeas.directory.model.Member;
import com.silverpeas.directory.model.UserFragmentVO;
import com.silverpeas.session.SessionInfo;
import com.silverpeas.session.SessionManagement;
import com.silverpeas.session.SessionManagementFactory;
import com.silverpeas.socialnetwork.relationShip.RelationShipService;
import com.silverpeas.util.StringUtil;
import com.silverpeas.util.template.SilverpeasTemplate;
import com.silverpeas.util.template.SilverpeasTemplateFactory;
import com.stratelia.silverpeas.notificationManager.NotificationManagerException;
import com.stratelia.silverpeas.notificationManager.NotificationMetaData;
import com.stratelia.silverpeas.notificationManager.NotificationParameters;
import com.stratelia.silverpeas.notificationManager.NotificationSender;
import com.stratelia.silverpeas.notificationManager.UserRecipient;
import com.stratelia.silverpeas.peasCore.AbstractComponentSessionController;
import com.stratelia.silverpeas.peasCore.ComponentContext;
import com.stratelia.silverpeas.peasCore.MainSessionController;
import com.stratelia.silverpeas.peasCore.URLManager;
import com.stratelia.silverpeas.silvertrace.SilverTrace;
import com.stratelia.webactiv.beans.admin.Domain;
import com.stratelia.webactiv.beans.admin.Group;
import com.stratelia.webactiv.beans.admin.SpaceInstLight;
import com.stratelia.webactiv.beans.admin.UserDetail;
import com.stratelia.webactiv.beans.admin.UserFull;
import com.stratelia.webactiv.util.GeneralPropertiesManager;

/**
 * @author Nabil Bensalem
 */
public class DirectorySessionController extends AbstractComponentSessionController {

  private List<UserDetail> lastAlllistUsersCalled;
  private List<UserDetail> lastListUsersCalled; // cache for pagination
  private int elementsByPage = 10;
  private String currentView = "tous";
  public static final int DIRECTORY_DEFAULT = 0; // all users
  public static final int DIRECTORY_MINE = 1; // contacts of online user
  public static final int DIRECTORY_COMMON = 2; // common contacts between online user and another
                                                // user
  public static final int DIRECTORY_OTHER = 3; // contact of another user
  public static final int DIRECTORY_GROUP = 4; // all users of group
  public static final int DIRECTORY_DOMAIN = 5; // all users of domain
  public static final int DIRECTORY_SPACE = 6; // all users of space
  private int currentDirectory = DIRECTORY_DEFAULT;
  private UserDetail commonUserDetail;
  private UserDetail otherUserDetail;
  private Group currentGroup;
  private List<Domain> currentDomains;
  private SpaceInstLight currentSpace;
  private RelationShipService relationShipService;
  private String currentQuery;

  private String initSort = SORT_ALPHA;
  private String currentSort = SORT_ALPHA;
  private String previousSort = SORT_ALPHA;
  public static final String SORT_ALPHA = "ALPHA";
  public static final String SORT_NEWEST = "NEWEST";
  public static final String SORT_PERTINENCE = "PERTINENCE";

  /**
   * Standard Session Controller Constructeur
   * @param mainSessionCtrl The user's profile
   * @param componentContext The component's profile
   * @see
   */
  public DirectorySessionController(MainSessionController mainSessionCtrl,
          ComponentContext componentContext) {
    super(mainSessionCtrl, componentContext, "org.silverpeas.directory.multilang.DirectoryBundle",
            "org.silverpeas.directory.settings.DirectoryIcons",
            "org.silverpeas.directory.settings.DirectorySettings");

    elementsByPage = getSettings().getInteger("ELEMENTS_PER_PAGE", 10);

    relationShipService = new RelationShipService();
  }

  public int getElementsByPage() {
    return elementsByPage;
  }

  /**
   * get All Users
   * @see
   */
  public List<UserDetail> getAllUsers() {
    setCurrentView("tous");
    setCurrentDirectory(DIRECTORY_DEFAULT);
    setCurrentQuery(null);
    return getUsers();
  }

  private List<UserDetail> getUsers() {
    switch (GeneralPropertiesManager.getDomainVisibility()) {
      case GeneralPropertiesManager.DVIS_ALL:
        // all users are visible
<<<<<<< HEAD
        lastAlllistUsersCalled = getUsersSorted();
=======
        lastAlllistUsersCalled = Arrays.asList(getOrganisationController().getAllUsers());
>>>>>>> 1b727bef
        break;
      case GeneralPropertiesManager.DVIS_EACH:
        // only users of user's domain are visible
        lastAlllistUsersCalled = getUsersOfCurrentUserDomain();
        break;
      case GeneralPropertiesManager.DVIS_ONE:
        // default domain users can see all users
        // users of other domains can see only users of their domain
        String currentUserDomainId = getUserDetail().getDomainId();
        if ("0".equals(currentUserDomainId)) {
<<<<<<< HEAD
          lastAlllistUsersCalled = getUsersSorted();
=======
          lastAlllistUsersCalled = Arrays.asList(getOrganisationController().getAllUsers());
>>>>>>> 1b727bef
        } else {
          lastAlllistUsersCalled = getUsersOfCurrentUserDomain();
        }
    }
    setInitialSort(getCurrentSort());
    lastListUsersCalled = lastAlllistUsersCalled;
    return lastAlllistUsersCalled;
  }

  private List<UserDetail> getUsersSorted() {
    if (getCurrentDirectory() == DIRECTORY_DOMAIN) {
      return getUsersOfDomainsSorted();
    } else {
      return getAllUsersSorted();
    }
  }

  private List<UserDetail> getAllUsersSorted() {
    if (SORT_NEWEST.equals(getCurrentSort())) {
      return getOrganizationController().getAllUsersFromNewestToOldest();
    } else {
      return Arrays.asList(getOrganizationController().getAllUsers());
    }
  }

  private List<UserDetail> getUsersOfDomainsSorted() {
    List<String> domainIds = getCurrentDomainIds();
    if (SORT_NEWEST.equals(getCurrentSort())) {
      return getOrganizationController().getUsersOfDomainsFromNewestToOldest(domainIds);
    } else {
      return getOrganizationController().getUsersOfDomains(domainIds);
    }
  }

  private List<String> getCurrentDomainIds() {
    List<String> ids = new ArrayList<String>();
    for (Domain domain : getCurrentDomains()) {
      ids.add(domain.getId());
    }
    return ids;
  }

  private List<UserDetail> getUsersOfCurrentUserDomain() {
    String currentUserDomainId = getUserDetail().getDomainId();
<<<<<<< HEAD
    List<UserDetail> allUsers = getAllUsersSorted();
=======
    UserDetail[] allUsers = getOrganisationController().getAllUsers();
>>>>>>> 1b727bef
    List<UserDetail> users = new ArrayList<UserDetail>();
    for (UserDetail var : allUsers) {
      if (currentUserDomainId.equals(var.getDomainId())) {
        users.add(var);
      }
    }
    return users;
  }

  /**
   * get all Users that their Last Name begin with 'Index'
   * @param index:Alphabetical Index like A,B,C,E......
   * @see
   */
  public List<UserDetail> getUsersByIndex(String index) {
    setCurrentView(index);
    setCurrentQuery(null);
    if (getCurrentSort().equals(SORT_PERTINENCE)) {
      setCurrentSort(getPreviousSort());
    }
    lastListUsersCalled = new ArrayList<UserDetail>();
    for (UserDetail varUd : lastAlllistUsersCalled) {
      if (varUd.getLastName().toUpperCase().startsWith(index)) {
        lastListUsersCalled.add(varUd);
      }
    }
    if (getCurrentSort().equals(getInitialSort())) {
      return lastListUsersCalled;
    } else {
      // force results to be sorted cause original list is used
      return sort(getCurrentSort());
    }
  }

  /**
   * get all User that heir lastname or first name Last Name like "Key"
   * @param query the search query
   * @throws DirectoryException
   * @see
   */
  public List<UserDetail> getUsersByQuery(String query) throws DirectoryException {
    setCurrentView("query");
    setCurrentQuery(query);
    if (!getCurrentSort().equals(SORT_PERTINENCE)) {
      setPreviousSort(getCurrentSort());
    }
    setCurrentSort(SORT_PERTINENCE);
    lastListUsersCalled = new ArrayList<UserDetail>();

    QueryDescription queryDescription = new QueryDescription(query);
    queryDescription.addSpaceComponentPair(null, "users");
    try {
      List<MatchingIndexEntry> plainSearchResults = SearchEngineFactory.getSearchEngine().search(
          queryDescription).getEntries();

      for (MatchingIndexEntry result : plainSearchResults) {
        String userId = result.getObjectId();
        for (UserDetail varUd : lastAlllistUsersCalled) {
          if (varUd.getId().equals(userId)) {
            lastListUsersCalled.add(varUd);
          }
        }
      }
    } catch (Exception e) {
      throw new DirectoryException(this.getClass().getSimpleName(), "directory.EX_CANT_SEARCH", e);
    }
    return lastListUsersCalled;

  }

  /**
   * get all User of the Group who has Id="groupId"
   * @param groupId:the ID of group
   * @see
   */
  public List<UserDetail> getAllUsersByGroup(String groupId) {
    setCurrentView("tous");
    setCurrentDirectory(DIRECTORY_GROUP);
    setCurrentQuery(null);
    currentGroup = getOrganisationController().getGroup(groupId);
    lastAlllistUsersCalled = Arrays.asList(getOrganisationController().getAllUsersOfGroup(groupId));
    lastListUsersCalled = lastAlllistUsersCalled;
    return lastAlllistUsersCalled;
  }

  /**
   * get all User "we keep the last list of All users"
   * @see
   */
  public List<UserDetail> getLastListOfAllUsers() {
    setCurrentView("tous");
    setCurrentQuery(null);
    if (getCurrentSort().equals(SORT_PERTINENCE)) {
      setCurrentSort(getPreviousSort());
    }
    if (getCurrentSort().equals(getInitialSort())) {
      lastListUsersCalled = lastAlllistUsersCalled;
    } else {
      // force to sort all users according to current sort
      getUsers();
    }
    return lastListUsersCalled;
  }

  /**
   * get the last list of users called "keep the session"
   * @see
   */
  public List<UserDetail> getLastListOfUsersCalled() {
    return lastListUsersCalled;
  }

  /**
   * return All users of Space who has Id="spaceId"
   * @param spaceId:the ID of Space
   * @see
   */
  public List<UserDetail> getAllUsersBySpace(String spaceId) {
    setCurrentView("tous");
    setCurrentDirectory(DIRECTORY_SPACE);
    setCurrentQuery(null);
<<<<<<< HEAD
    currentSpace = getOrganizationController().getSpaceInstLightById(spaceId);
    List<UserDetail> lus = new ArrayList<UserDetail>();
    String[] componentIds = getOrganizationController().getAllComponentIdsRecur(spaceId);
    for (String componentId : componentIds) {
      fillList(lus, getOrganizationController().getAllUsers(componentId));
    }
    lastAlllistUsersCalled = lus;
=======
    currentSpace = getOrganisationController().getSpaceInstLightById(spaceId);
    List<String> lus = new ArrayList<String>();
    lus = getAllUsersBySpace(lus, spaceId);
    lastAlllistUsersCalled =
            Arrays.asList(
            getOrganisationController().getUserDetails(lus.toArray(new String[lus.size()])));
>>>>>>> 1b727bef
    lastListUsersCalled = lastAlllistUsersCalled;
    return lastAlllistUsersCalled;

  }

<<<<<<< HEAD
  public void fillList(List<UserDetail> ol, UserDetail[] nl) {
    for (UserDetail var : nl) {
=======
  private List<String> getAllUsersBySpace(List<String> lus, String spaceId) {
    SpaceInst si = getOrganisationController().getSpaceInstById(spaceId);
    for (String ChildSpaceVar : si.getSubSpaceIds()) {
      getAllUsersBySpace(lus, ChildSpaceVar);
    }
    for (ComponentInst ciVar : si.getAllComponentsInst()) {
      for (ProfileInst piVar : ciVar.getAllProfilesInst()) {
        lus = fillList(lus, piVar.getAllUsers());

      }
    }
    return lus;
  }

  public List<String> fillList(List<String> ol, List<String> nl) {

    for (String var : nl) {
>>>>>>> 1b727bef
      if (!ol.contains(var)) {
        ol.add(var);
      }
    }
  }

  /**
   * return All user of Domaine who has Id="domainId"
   * @param domainId:the ID of Domaine
   * @see
   */
  public List<UserDetail> getAllUsersByDomain(String domainId) {
    List<String> domainIds = new ArrayList<String>();
    domainIds.add(domainId);
    return getAllUsersByDomains(domainIds);
  }

  public List<UserDetail> getAllUsersByDomains(List<String> domainIds) {
    setCurrentDirectory(DIRECTORY_DOMAIN);
    setCurrentQuery(null);
    currentDomains = new ArrayList<Domain>();
    for (String domainId : domainIds) {
      currentDomains.add(getOrganisationController().getDomain(domainId));
    }
    return getUsers();
  }

  public List<UserDetail> getAllContactsOfUser(String userId) {
    setCurrentView("tous");
    setCurrentQuery(null);
    if (getUserId().equals(userId)) {
      setCurrentDirectory(DIRECTORY_MINE);
    } else {
      setCurrentDirectory(DIRECTORY_OTHER);
      otherUserDetail = getUserDetail(userId);
    }
    lastAlllistUsersCalled = new ArrayList<UserDetail>();
    try {
      List<String> contactsIds = relationShipService.getMyContactsIds(Integer.parseInt(userId));
      for (String contactId : contactsIds) {
        lastAlllistUsersCalled.add(getOrganisationController().getUserDetail(contactId));
      }
    } catch (SQLException ex) {
      SilverTrace.error("newsFeedService", "NewsFeedService.getMyContactsIds", "", ex);
    }
    lastListUsersCalled = lastAlllistUsersCalled;
    return lastAlllistUsersCalled;
  }

  public List<UserDetail> getCommonContacts(String userId) {
    setCurrentView("tous");
    setCurrentDirectory(DIRECTORY_COMMON);
    commonUserDetail = getUserDetail(userId);
    lastAlllistUsersCalled = new ArrayList<UserDetail>();
    try {
      List<String> contactsIds =
              relationShipService.getAllCommonContactsIds(Integer.parseInt(getUserId()), Integer.
                  parseInt(userId));
      for (String contactId : contactsIds) {
        lastAlllistUsersCalled.add(getOrganisationController().getUserDetail(contactId));
      }
    } catch (SQLException ex) {
      SilverTrace.error("newsFeedService", "NewsFeedService.getMyContactsIds", "", ex);
    }
    lastListUsersCalled = lastAlllistUsersCalled;
    return lastAlllistUsersCalled;
  }

  public UserFull getUserFul(String userId) {
    return getOrganisationController().getUserFull(userId);
  }

  /**
   * @param compoId
   * @param txtTitle
   * @param txtMessage
   * @param selectedUsers
   * @throws NotificationManagerException
   */
  public void sendMessage(String compoId, String txtTitle, String txtMessage,
          UserRecipient[] selectedUsers) throws NotificationManagerException {
    NotificationSender notifSender = new NotificationSender(compoId);
    int notifTypeId = NotificationParameters.ADDRESS_DEFAULT;
    int priorityId = 0;
    SilverTrace.debug("notificationUser", "NotificationUsersessionController.sendMessage()",
            "root.MSG_GEN_PARAM_VALUE", " AVANT CONTROLE priorityId=" + priorityId);
    NotificationMetaData notifMetaData = new NotificationMetaData(priorityId, txtTitle, txtMessage);
    notifMetaData.setSender(getUserId());
    notifMetaData.setSource(getString("manualNotification"));
    notifMetaData.addUserRecipients(selectedUsers);
    notifMetaData.addGroupRecipients(null);
    notifSender.notifyUser(notifTypeId, notifMetaData);
  }

  public void setCurrentView(String currentView) {
    this.currentView = currentView;
  }

  public String getCurrentView() {
    return currentView;
  }

  public List<UserDetail> getConnectedUsers() {
    setCurrentView("connected");
    setCurrentQuery(null);
    if (getCurrentSort().equals(SORT_PERTINENCE)) {
      setCurrentSort(getPreviousSort());
    }
    List<UserDetail> connectedUsers = new ArrayList<UserDetail>();

    SessionManagement sessionManagement =
        SessionManagementFactory.getFactory().getSessionManagement();
    Collection<SessionInfo> sessions =
        sessionManagement.getDistinctConnectedUsersList(getUserDetail());
    for (SessionInfo session : sessions) {
      connectedUsers.add(session.getUserDetail());
    }
    
    if (getCurrentDirectory() != DIRECTORY_DEFAULT) {
      // all connected users must be filtered according to directory scope
      lastListUsersCalled = new ArrayList<UserDetail>();
      for (UserDetail connectedUser : connectedUsers) {
        if (lastAlllistUsersCalled.contains(connectedUser)) {
          lastListUsersCalled.add(connectedUser);
        }
      }
    } else {
      lastListUsersCalled = connectedUsers;
    }

    return lastListUsersCalled;
  }

  public List<UserFragmentVO> getFragments(List<Member> membersToDisplay) {
    // using StringTemplate to personalize display of members
    List<UserFragmentVO> fragments = new ArrayList<UserFragmentVO>();
    SilverpeasTemplate template = SilverpeasTemplateFactory.createSilverpeasTemplateOnCore("directory");
    for (Member member : membersToDisplay) {
      template.setAttribute("user", member);
      template.setAttribute("type", getString("GML.user.type." + member.getAccessLevel().code()));
      template.setAttribute("avatar", getAvatarFragment(member));
      template.setAttribute("context", URLManager.getApplicationURL());
      template.setAttribute("notMyself", !member.getId().equals(getUserId()));
      template.setAttribute("notAContact", !member.isRelationOrInvitation(getUserId()));

      UserFull userFull = getUserFul(member.getId());
      HashMap<String, String> extra = new HashMap<String, String>();
      if (userFull != null) {
        Set<String> keys = userFull.getSpecificDetails().keySet();
        // put only defined values
        for (String key : keys) {
          String value = userFull.getValue(key);
          if (StringUtil.isDefined(value)) {
            extra.put(key, value);
          }
        }
      }
      template.setAttribute("extra", extra);

      fragments.add(new UserFragmentVO(member.getId(), template.applyFileTemplate("user_"
              + getLanguage())));
    }
    return fragments;

  }

  private String getAvatarFragment(Member member) {
    StringBuilder sb = new StringBuilder();
    String webcontext = URLManager.getApplicationURL();
    sb.append("<a href=\"").append(webcontext).append("/Rprofil/jsp/Main?userId=").append(
            member.getId()).append("\">");
    sb.append("<img src=\"").append(webcontext).append(member.getUserDetail().getAvatar()).append(
            "\" alt=\"viewUser\"").append(" class=\"avatar\"/></a>");
    return sb.toString();
  }

  private void setCurrentDirectory(int currentDirectory) {
    this.currentDirectory = currentDirectory;
  }

  public int getCurrentDirectory() {
    return currentDirectory;
  }

  public UserDetail getCommonUserDetail() {
    return commonUserDetail;
  }

  public UserDetail getOtherUserDetail() {
    return otherUserDetail;
  }

  public Group getCurrentGroup() {
    return currentGroup;
  }

  public List<Domain> getCurrentDomains() {
    return currentDomains;
  }

  public SpaceInstLight getCurrentSpace() {
    return currentSpace;
  }

  public void setCurrentQuery(String currentQuery) {
    this.currentQuery = currentQuery;
  }

  public String getCurrentQuery() {
    return currentQuery;
  }

  public String getCurrentSort() {
    return currentSort;
  }

  public void setCurrentSort(String sort) {
    currentSort = sort;
  }

  private String getPreviousSort() {
    return previousSort;
  }

  private void setPreviousSort(String sort) {
    previousSort = sort;
  }

  private String getInitialSort() {
    return initSort;
  }

  private void setInitialSort(String sort) {
    initSort = sort;
  }

  public List<UserDetail> sort(String sort) {
    setCurrentSort(sort);
    if ("tous".equalsIgnoreCase(getCurrentView())) {
      // get users from DB instead of sorting it
      getUsers();
    } else {
      // sort lastListUsersCalled
      if (getCurrentSort().equals(SORT_ALPHA)) {
        Collections.sort(lastListUsersCalled, new UserNameComparator());
      } else {
        Collections.sort(lastListUsersCalled, new UserIdComparator());
      }
    }
    return lastListUsersCalled;
  }

  private class UserNameComparator implements Comparator<UserDetail> {

    @Override
    public int compare(UserDetail o1, UserDetail o2) {
      int compare = o1.getLastName().compareToIgnoreCase(o2.getLastName());
      if (compare != 0) {
        return compare;
      }
      return o1.getFirstName().compareToIgnoreCase(o2.getFirstName());
    }

  }

  /**
   * Used to sort user id from highest to lowest
   */
  private class UserIdComparator implements Comparator<UserDetail> {

    @Override
    public int compare(UserDetail o1, UserDetail o2) {
      return 0 - (Integer.parseInt(o1.getId()) - Integer.parseInt(o2.getId()));
    }

  }

}<|MERGE_RESOLUTION|>--- conflicted
+++ resolved
@@ -133,11 +133,7 @@
     switch (GeneralPropertiesManager.getDomainVisibility()) {
       case GeneralPropertiesManager.DVIS_ALL:
         // all users are visible
-<<<<<<< HEAD
         lastAlllistUsersCalled = getUsersSorted();
-=======
-        lastAlllistUsersCalled = Arrays.asList(getOrganisationController().getAllUsers());
->>>>>>> 1b727bef
         break;
       case GeneralPropertiesManager.DVIS_EACH:
         // only users of user's domain are visible
@@ -148,11 +144,7 @@
         // users of other domains can see only users of their domain
         String currentUserDomainId = getUserDetail().getDomainId();
         if ("0".equals(currentUserDomainId)) {
-<<<<<<< HEAD
           lastAlllistUsersCalled = getUsersSorted();
-=======
-          lastAlllistUsersCalled = Arrays.asList(getOrganisationController().getAllUsers());
->>>>>>> 1b727bef
         } else {
           lastAlllistUsersCalled = getUsersOfCurrentUserDomain();
         }
@@ -172,18 +164,18 @@
 
   private List<UserDetail> getAllUsersSorted() {
     if (SORT_NEWEST.equals(getCurrentSort())) {
-      return getOrganizationController().getAllUsersFromNewestToOldest();
-    } else {
-      return Arrays.asList(getOrganizationController().getAllUsers());
+      return getOrganisationController().getAllUsersFromNewestToOldest();
+    } else {
+      return Arrays.asList(getOrganisationController().getAllUsers());
     }
   }
 
   private List<UserDetail> getUsersOfDomainsSorted() {
     List<String> domainIds = getCurrentDomainIds();
     if (SORT_NEWEST.equals(getCurrentSort())) {
-      return getOrganizationController().getUsersOfDomainsFromNewestToOldest(domainIds);
-    } else {
-      return getOrganizationController().getUsersOfDomains(domainIds);
+      return getOrganisationController().getUsersOfDomainsFromNewestToOldest(domainIds);
+    } else {
+      return getOrganisationController().getUsersOfDomains(domainIds);
     }
   }
 
@@ -197,11 +189,7 @@
 
   private List<UserDetail> getUsersOfCurrentUserDomain() {
     String currentUserDomainId = getUserDetail().getDomainId();
-<<<<<<< HEAD
     List<UserDetail> allUsers = getAllUsersSorted();
-=======
-    UserDetail[] allUsers = getOrganisationController().getAllUsers();
->>>>>>> 1b727bef
     List<UserDetail> users = new ArrayList<UserDetail>();
     for (UserDetail var : allUsers) {
       if (currentUserDomainId.equals(var.getDomainId())) {
@@ -323,49 +311,21 @@
     setCurrentView("tous");
     setCurrentDirectory(DIRECTORY_SPACE);
     setCurrentQuery(null);
-<<<<<<< HEAD
-    currentSpace = getOrganizationController().getSpaceInstLightById(spaceId);
+    currentSpace = getOrganisationController().getSpaceInstLightById(spaceId);
     List<UserDetail> lus = new ArrayList<UserDetail>();
-    String[] componentIds = getOrganizationController().getAllComponentIdsRecur(spaceId);
+    String[] componentIds = getOrganisationController().getAllComponentIdsRecur(spaceId);
     for (String componentId : componentIds) {
-      fillList(lus, getOrganizationController().getAllUsers(componentId));
+      fillList(lus, getOrganisationController().getAllUsers(componentId));
     }
     lastAlllistUsersCalled = lus;
-=======
-    currentSpace = getOrganisationController().getSpaceInstLightById(spaceId);
-    List<String> lus = new ArrayList<String>();
-    lus = getAllUsersBySpace(lus, spaceId);
-    lastAlllistUsersCalled =
-            Arrays.asList(
-            getOrganisationController().getUserDetails(lus.toArray(new String[lus.size()])));
->>>>>>> 1b727bef
+
     lastListUsersCalled = lastAlllistUsersCalled;
     return lastAlllistUsersCalled;
 
   }
 
-<<<<<<< HEAD
   public void fillList(List<UserDetail> ol, UserDetail[] nl) {
     for (UserDetail var : nl) {
-=======
-  private List<String> getAllUsersBySpace(List<String> lus, String spaceId) {
-    SpaceInst si = getOrganisationController().getSpaceInstById(spaceId);
-    for (String ChildSpaceVar : si.getSubSpaceIds()) {
-      getAllUsersBySpace(lus, ChildSpaceVar);
-    }
-    for (ComponentInst ciVar : si.getAllComponentsInst()) {
-      for (ProfileInst piVar : ciVar.getAllProfilesInst()) {
-        lus = fillList(lus, piVar.getAllUsers());
-
-      }
-    }
-    return lus;
-  }
-
-  public List<String> fillList(List<String> ol, List<String> nl) {
-
-    for (String var : nl) {
->>>>>>> 1b727bef
       if (!ol.contains(var)) {
         ol.add(var);
       }
