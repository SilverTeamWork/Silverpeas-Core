--- conflicted
+++ resolved
@@ -1,153 +1,150 @@
-<%--
-
-    Copyright (C) 2000 - 2009 Silverpeas
-
-    This program is free software: you can redistribute it and/or modify
-    it under the terms of the GNU Affero General Public License as
-    published by the Free Software Foundation, either version 3 of the
-    License, or (at your option) any later version.
-
-    As a special exception to the terms and conditions of version 3.0 of
-    the GPL, you may redistribute this Program in connection with Free/Libre
-    Open Source Software ("FLOSS") applications as described in Silverpeas's
-    FLOSS exception.  You should have received a copy of the text describing
-    the FLOSS exception, and it is also available here:
-    "http://repository.silverpeas.com/legal/licensing"
-
-    This program is distributed in the hope that it will be useful,
-    but WITHOUT ANY WARRANTY; without even the implied warranty of
-    MERCHANTABILITY or FITNESS FOR A PARTICULAR PURPOSE.  See the
-    GNU Affero General Public License for more details.
-
-    You should have received a copy of the GNU Affero General Public License
-    along with this program.  If not, see <http://www.gnu.org/licenses/>.
-
+<%--
+
+    Copyright (C) 2000 - 2009 Silverpeas
+
+    This program is free software: you can redistribute it and/or modify
+    it under the terms of the GNU Affero General Public License as
+    published by the Free Software Foundation, either version 3 of the
+    License, or (at your option) any later version.
+
+    As a special exception to the terms and conditions of version 3.0 of
+    the GPL, you may redistribute this Program in connection with Free/Libre
+    Open Source Software ("FLOSS") applications as described in Silverpeas's
+    FLOSS exception.  You should have received a copy of the text describing
+    the FLOSS exception, and it is also available here:
+    "http://repository.silverpeas.com/legal/licensing"
+
+    This program is distributed in the hope that it will be useful,
+    but WITHOUT ANY WARRANTY; without even the implied warranty of
+    MERCHANTABILITY or FITNESS FOR A PARTICULAR PURPOSE.  See the
+    GNU Affero General Public License for more details.
+
+    You should have received a copy of the GNU Affero General Public License
+    along with this program.  If not, see <http://www.gnu.org/licenses/>.
+
 --%>
-<<<<<<< HEAD
-=======
-<%@page import="com.stratelia.webactiv.beans.admin.UserDetail"%>
->>>>>>> b3b10771
-<%@page contentType="text/html; charset=UTF-8" pageEncoding="UTF-8"%>
-
-<%
-	response.setHeader( "Expires", "Tue, 21 Dec 1993 23:59:59 GMT" );
-	response.setHeader( "Pragma", "no-cache" );
-	response.setHeader( "Cache-control", "no-cache" );
-	response.setHeader( "Last-Modified", "Fri, Jan 25 2099 23:59:59 GMT" );
-	response.setStatus( HttpServletResponse.SC_CREATED );
-%>
-<%@ page import="com.stratelia.silverpeas.peasCore.MainSessionController"%>
-<%@ page import="com.stratelia.webactiv.util.viewGenerator.html.GraphicElementFactory"%>
-<%@ page import="com.stratelia.webactiv.util.GeneralPropertiesManager"%>
-<%@ page import="com.stratelia.silverpeas.peasCore.URLManager"%>
-<%@ page import="com.stratelia.silverpeas.silvertrace.SilverTrace" %>
-
-<%
-String			strGoTo			= request.getParameter("goto");
-String			domainId		= request.getParameter("domainId");
-String			componentGoTo	= request.getParameter("ComponentId");
-String			spaceGoTo		= request.getParameter("SpaceId");
-String			attachmentGoTo	= request.getParameter("AttachmentId");
-HttpSession 	mySession 		= request.getSession();
-
-String mainFrameParams 	= "";
-String componentId 		= null;
-String spaceId			= null;
-if (strGoTo != null)
-{
-	mySession.setAttribute("gotoNew", strGoTo);
-
-	//System.out.println("strGoTo = "+strGoTo);
-
-	//deux cas, deux parsing diff�rents :
-	//1 - commence par /RpdcSearch --> PDC (moteur de recherche)
-	//2 - commence par /R****/kmelia124/searchResult.jsp?... --> composants (moteur de recherche || notifications)
-
-	String urlToParse = strGoTo;
-	if (strGoTo.startsWith("/RpdcSearch/"))
-	{
-		int indexOf = urlToParse.indexOf("&componentId=");
-		componentId = urlToParse.substring(indexOf+13, urlToParse.length());
-	}
-	else
-	{
-		urlToParse = urlToParse.substring(1); //remove first "/"
-		int indexBegin 	= urlToParse.indexOf("/")+1;
-		int indexEnd 	= urlToParse.indexOf("/", indexBegin);
-		componentId = urlToParse.substring(indexBegin, indexEnd);
-		//Agenda
-		if (strGoTo.startsWith("/Ragenda/"))
-		{
-			componentId = null;
-		}
-	}
-	//System.out.println("componentId = "+componentId);
-
-	mainFrameParams = "?ComponentIdFromRedirect="+componentId;
-	mySession.setAttribute("RedirectToComponentId", componentId);
-}
-else if (componentGoTo != null)
-{
-	componentId = componentGoTo;
-	mainFrameParams = "?ComponentIdFromRedirect="+componentId;
-	mySession.setAttribute("RedirectToComponentId", componentId);
-	if (attachmentGoTo != null)
-	{
-		String foreignId = request.getParameter("ForeignId");
-		String type		 = request.getParameter("Mapping");
-
-		//Contruit l'url vers l'objet du composant contenant le fichier
-		strGoTo = URLManager.getURL(null, componentId)+"searchResult?Type=Publication&Id="+foreignId;
-		mySession.setAttribute("gotoNew", strGoTo);
-
-		//Ajoute l'id de l'attachment pour ouverture automatique
-		mySession.setAttribute("RedirectToAttachmentId", attachmentGoTo);
-		mySession.setAttribute("RedirectToMapping", type);
-	}
-}
-else if (spaceGoTo != null)
-{
-	spaceId = spaceGoTo;
-	mySession.setAttribute("RedirectToSpaceId", spaceId);
-}
-
-SilverTrace.info("authentication", "autoRedirect.jsp", "root.MSG_GEN_PARAM_VALUE", "componentId = "+componentId+", spaceId = "+spaceId);
-
-MainSessionController	m_MainSessionCtrl	= (MainSessionController) session.getAttribute(MainSessionController.MAIN_SESSION_CONTROLLER_ATT);
-GraphicElementFactory 	gef 				= (GraphicElementFactory) session.getAttribute("SessionGraphicElementFactory");
-
-//The user is either not connector or as the anonymous user. He comes back to the login page.
-if (m_MainSessionCtrl == null || (gef != null && UserDetail.isAnonymousUser(m_MainSessionCtrl.getUserId())))
-{
-%>
-	<script>
-		top.location="Login.jsp?DomainId="+<%=domainId%>;
-	</script>
-<%
-}
-else
-{
-	//Il retourne � la page de login s'il n'est pas autoris� sur le composant cible.
-	if ((componentId != null && !m_MainSessionCtrl.getOrganizationController().isComponentAvailable(componentId, m_MainSessionCtrl.getUserId()))
-		|| (spaceId != null && !m_MainSessionCtrl.getOrganizationController().isSpaceAvailable(spaceId, m_MainSessionCtrl.getUserId())))
-	{
-		response.sendRedirect(GeneralPropertiesManager.getGeneralResourceLocator().getString("ApplicationURL")+"/admin/jsp/accessForbidden.jsp");
-	}
-	else if (m_MainSessionCtrl.isAppInMaintenance() && !m_MainSessionCtrl.getCurrentUserDetail().isAccessAdmin())
-	{
-    %>
-        <script>
-        	top.location="admin/jsp/appInMaintenance.jsp";
-        </script>
-    <%
-  	}
-  	else
-    {
-    %>
-        <script>
-        	top.location="admin/jsp/<%=gef.getLookFrame()%><%=mainFrameParams%>";
-        </script>
-    <%
-    }
-}
+<%@page import="com.stratelia.webactiv.beans.admin.UserDetail"%>
+<%@page contentType="text/html; charset=UTF-8" pageEncoding="UTF-8"%>
+
+<%
+	response.setHeader( "Expires", "Tue, 21 Dec 1993 23:59:59 GMT" );
+	response.setHeader( "Pragma", "no-cache" );
+	response.setHeader( "Cache-control", "no-cache" );
+	response.setHeader( "Last-Modified", "Fri, Jan 25 2099 23:59:59 GMT" );
+	response.setStatus( HttpServletResponse.SC_CREATED );
+%>
+<%@ page import="com.stratelia.silverpeas.peasCore.MainSessionController"%>
+<%@ page import="com.stratelia.webactiv.util.viewGenerator.html.GraphicElementFactory"%>
+<%@ page import="com.stratelia.webactiv.util.GeneralPropertiesManager"%>
+<%@ page import="com.stratelia.silverpeas.peasCore.URLManager"%>
+<%@ page import="com.stratelia.silverpeas.silvertrace.SilverTrace" %>
+
+<%
+String			strGoTo			= request.getParameter("goto");
+String			domainId		= request.getParameter("domainId");
+String			componentGoTo	= request.getParameter("ComponentId");
+String			spaceGoTo		= request.getParameter("SpaceId");
+String			attachmentGoTo	= request.getParameter("AttachmentId");
+HttpSession 	mySession 		= request.getSession();
+
+String mainFrameParams 	= "";
+String componentId 		= null;
+String spaceId			= null;
+if (strGoTo != null)
+{
+	mySession.setAttribute("gotoNew", strGoTo);
+
+	//System.out.println("strGoTo = "+strGoTo);
+
+	//deux cas, deux parsing diff�rents :
+	//1 - commence par /RpdcSearch --> PDC (moteur de recherche)
+	//2 - commence par /R****/kmelia124/searchResult.jsp?... --> composants (moteur de recherche || notifications)
+
+	String urlToParse = strGoTo;
+	if (strGoTo.startsWith("/RpdcSearch/"))
+	{
+		int indexOf = urlToParse.indexOf("&componentId=");
+		componentId = urlToParse.substring(indexOf+13, urlToParse.length());
+	}
+	else
+	{
+		urlToParse = urlToParse.substring(1); //remove first "/"
+		int indexBegin 	= urlToParse.indexOf("/")+1;
+		int indexEnd 	= urlToParse.indexOf("/", indexBegin);
+		componentId = urlToParse.substring(indexBegin, indexEnd);
+		//Agenda
+		if (strGoTo.startsWith("/Ragenda/"))
+		{
+			componentId = null;
+		}
+	}
+	//System.out.println("componentId = "+componentId);
+
+	mainFrameParams = "?ComponentIdFromRedirect="+componentId;
+	mySession.setAttribute("RedirectToComponentId", componentId);
+}
+else if (componentGoTo != null)
+{
+	componentId = componentGoTo;
+	mainFrameParams = "?ComponentIdFromRedirect="+componentId;
+	mySession.setAttribute("RedirectToComponentId", componentId);
+	if (attachmentGoTo != null)
+	{
+		String foreignId = request.getParameter("ForeignId");
+		String type		 = request.getParameter("Mapping");
+
+		//Contruit l'url vers l'objet du composant contenant le fichier
+		strGoTo = URLManager.getURL(null, componentId)+"searchResult?Type=Publication&Id="+foreignId;
+		mySession.setAttribute("gotoNew", strGoTo);
+
+		//Ajoute l'id de l'attachment pour ouverture automatique
+		mySession.setAttribute("RedirectToAttachmentId", attachmentGoTo);
+		mySession.setAttribute("RedirectToMapping", type);
+	}
+}
+else if (spaceGoTo != null)
+{
+	spaceId = spaceGoTo;
+	mySession.setAttribute("RedirectToSpaceId", spaceId);
+}
+
+SilverTrace.info("authentication", "autoRedirect.jsp", "root.MSG_GEN_PARAM_VALUE", "componentId = "+componentId+", spaceId = "+spaceId);
+
+MainSessionController	m_MainSessionCtrl	= (MainSessionController) session.getAttribute(MainSessionController.MAIN_SESSION_CONTROLLER_ATT);
+GraphicElementFactory 	gef 				= (GraphicElementFactory) session.getAttribute("SessionGraphicElementFactory");
+
+//The user is either not connector or as the anonymous user. He comes back to the login page.
+if (m_MainSessionCtrl == null || (gef != null && UserDetail.isAnonymousUser(m_MainSessionCtrl.getUserId())))
+{
+%>
+	<script>
+		top.location="Login.jsp?DomainId="+<%=domainId%>;
+	</script>
+<%
+}
+else
+{
+	//Il retourne � la page de login s'il n'est pas autoris� sur le composant cible.
+	if ((componentId != null && !m_MainSessionCtrl.getOrganizationController().isComponentAvailable(componentId, m_MainSessionCtrl.getUserId()))
+		|| (spaceId != null && !m_MainSessionCtrl.getOrganizationController().isSpaceAvailable(spaceId, m_MainSessionCtrl.getUserId())))
+	{
+		response.sendRedirect(GeneralPropertiesManager.getGeneralResourceLocator().getString("ApplicationURL")+"/admin/jsp/accessForbidden.jsp");
+	}
+	else if (m_MainSessionCtrl.isAppInMaintenance() && !m_MainSessionCtrl.getCurrentUserDetail().isAccessAdmin())
+	{
+    %>
+        <script>
+        	top.location="admin/jsp/appInMaintenance.jsp";
+        </script>
+    <%
+  	}
+  	else
+    {
+    %>
+        <script>
+        	top.location="admin/jsp/<%=gef.getLookFrame()%><%=mainFrameParams%>";
+        </script>
+    <%
+    }
+}
 %>