--- conflicted
+++ resolved
@@ -1,6 +1,6 @@
 <%--
 
-    Copyright (C) 2000 - 2012 Silverpeas
+    Copyright (C) 2000 - 2011 Silverpeas
 
     This program is free software: you can redistribute it and/or modify
     it under the terms of the GNU Affero General Public License as
@@ -10,25 +10,20 @@
     As a special exception to the terms and conditions of version 3.0 of
     the GPL, you may redistribute this Program in connection with Free/Libre
     Open Source Software ("FLOSS") applications as described in Silverpeas's
-    FLOSS exception.  You should have received a copy of the text describing
+    FLOSS exception. You should have received a copy of the text describing
     the FLOSS exception, and it is also available here:
-    "http://www.silverpeas.org/legal/licensing"
+    "http://repository.silverpeas.com/legal/licensing"
 
     This program is distributed in the hope that it will be useful,
     but WITHOUT ANY WARRANTY; without even the implied warranty of
-    MERCHANTABILITY or FITNESS FOR A PARTICULAR PURPOSE.  See the
+    MERCHANTABILITY or FITNESS FOR A PARTICULAR PURPOSE. See the
     GNU Affero General Public License for more details.
 
     You should have received a copy of the GNU Affero General Public License
-    along with this program.  If not, see <http://www.gnu.org/licenses/>.
+    along with this program. If not, see <http://www.gnu.org/licenses/>.
 
 --%>
-<<<<<<< HEAD
-
 <%@page contentType="text/html; charset=UTF-8" pageEncoding="UTF-8"%>
-=======
-<%@page contentType="text/html; charset=UTF-8" pageEncoding="UTF-8"%>
->>>>>>> d3a4288a
 
 <%@page import="java.util.Iterator"%>
 <%@page import="com.silverpeas.util.i18n.I18NHelper"%>
@@ -46,49 +41,49 @@
   <%@ page import="com.silverpeas.glossary.HighlightGlossaryTerms"%>
 <%
   //initialisation des variables
-  String objectId    	= request.getParameter("ObjectId");
-  String spaceId     	= request.getParameter("SpaceId");
-  String componentId 	= request.getParameter("ComponentId");
-  String language 		= request.getParameter("Language");
-  String axisId         = request.getParameter("axisId");
+  String objectId = request.getParameter("ObjectId");
+  String spaceId = request.getParameter("SpaceId");
+  String componentId = request.getParameter("ComponentId");
+  String language = request.getParameter("Language");
+  String axisId = request.getParameter("axisId");
   String highlightFirst = request.getParameter("highlightFirst");
   
 
   try {
-	  if (StringUtil.isDefined(language))
-	  {
-		  String content = WysiwygController.load(componentId, objectId, language);
-		  
-		  //if content not found in specified language, check other ones
-		  if (!StringUtil.isDefined(content))
-		  {
-			  Iterator languages = I18NHelper.getLanguages();
-			  if (languages != null)
-			  {
-				  while (languages.hasNext() && !StringUtil.isDefined(content))
-				  {
-					  language 	= (String) languages.next();
-					  content 	= WysiwygController.load(componentId, objectId, language);
-				  }
-			  }
-		  }
-		  //dynamic value functionnality : check if active and try to replace the keys by their values
-		  if(DynamicValueReplacement.isActivate()){
-		    DynamicValueReplacement replacement = new DynamicValueReplacement();
-		    content = replacement.replaceKeyByValue(content);
-		  }
-		  //highlight glossary term
-		  if(StringUtil.isDefined(axisId)){
-		  		content = new HighlightGlossaryTerms().searchReplace(content,"highlight-silver",axisId,StringUtil.getBooleanValue(highlightFirst),language);
-		  } 
+if (StringUtil.isDefined(language))
+{
+String content = WysiwygController.load(componentId, objectId, language);
+
+//if content not found in specified language, check other ones
+if (!StringUtil.isDefined(content))
+{
+Iterator languages = I18NHelper.getLanguages();
+if (languages != null)
+{
+while (languages.hasNext() && !StringUtil.isDefined(content))
+{
+language = (String) languages.next();
+content = WysiwygController.load(componentId, objectId, language);
+}
+}
+}
+//dynamic value functionnality : check if active and try to replace the keys by their values
+if(DynamicValueReplacement.isActivate()){
+DynamicValueReplacement replacement = new DynamicValueReplacement();
+content = replacement.replaceKeyByValue(content);
+}
+//highlight glossary term
+if(StringUtil.isDefined(axisId)){
+content = new HighlightGlossaryTerms().searchReplace(content,"highlight-silver",axisId,StringUtil.getBooleanValue(highlightFirst),language);
+}
       if(content == null) {
         content = "";
       }
-		  out.println(content);
-	  }
-	  else
-	  {
-		  out.println(WysiwygController.loadFileAndAttachment(spaceId, componentId, objectId));
-	  }
+out.println(content);
+}
+else
+{
+out.println(WysiwygController.loadFileAndAttachment(spaceId, componentId, objectId));
+}
   } catch (WysiwygException exc) {}
-%>
+%>