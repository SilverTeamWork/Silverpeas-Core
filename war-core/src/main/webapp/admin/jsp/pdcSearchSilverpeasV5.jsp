<%--

    Copyright (C) 2000 - 2011 Silverpeas

    This program is free software: you can redistribute it and/or modify
    it under the terms of the GNU Affero General Public License as
    published by the Free Software Foundation, either version 3 of the
    License, or (at your option) any later version.

    As a special exception to the terms and conditions of version 3.0 of
    the GPL, you may redistribute this Program in connection with Free/Libre
    Open Source Software ("FLOSS") applications as described in Silverpeas's
    FLOSS exception.  You should have received a copy of the text describing
    the FLOSS exception, and it is also available here:
    "http://repository.silverpeas.com/legal/licensing"

    This program is distributed in the hope that it will be useful,
    but WITHOUT ANY WARRANTY; without even the implied warranty of
    MERCHANTABILITY or FITNESS FOR A PARTICULAR PURPOSE.  See the
    GNU Affero General Public License for more details.

    You should have received a copy of the GNU Affero General Public License
    along with this program.  If not, see <http://www.gnu.org/licenses/>.

--%>
<%@page contentType="text/html; charset=UTF-8" pageEncoding="UTF-8"%>

<%@page import="com.stratelia.silverpeas.pdcPeas.control.PdcSearchSessionController"%>
<%@ include file="../../pdcPeas/jsp/checkAdvancedSearch.jsp"%>
<<<<<<< HEAD

<%@ taglib uri="http://java.sun.com/jsp/jstl/core" prefix="c"%>
<%@ taglib uri="http://java.sun.com/jsp/jstl/fmt" prefix="fmt"%>
<%@ taglib uri="http://www.silverpeas.com/tld/viewGenerator" prefix="view"%>

<%-- Retrieve user menu display mode --%>
<c:set var="curHelper" value="${sessionScope.Silverpeas_LookHelper}" />
<%-- Set resource bundle --%>
<fmt:setLocale value="${sessionScope['SilverSessionController'].favoriteLanguage}" />
<view:setBundle basename="com.silverpeas.lookSilverpeasV5.multilang.lookBundle"/>

=======
<%@ taglib uri="http://www.silverpeas.com/tld/viewGenerator" prefix="view"%>
>>>>>>> 9b890658
<%!

String getValueIdFromPdcSearchContext(int axisId, SearchContext searchContext)
{
	SearchCriteria criteria = searchContext.getCriteriaOnAxis(axisId);
	if (criteria != null)
		return criteria.getValue();
	else
		return null;
}

boolean someAxisPertinent(List<SearchAxis> axis)
{
	SearchAxis	searchAxis	= null;
	int			nbPositions	= -1;
	if (axis != null)
	{
        for (int i=0; i<axis.size(); i++)
        {
			searchAxis		= (SearchAxis) axis.get(i);
            nbPositions 	= searchAxis.getNbObjects();
            
            if (nbPositions > 0)
            	return true;
        }
	}
	return false;
}

void displayAxisByType(boolean showAllAxis, String axisLabel, List<SearchAxis> axis, SearchContext searchContext, Boolean activeThesaurus, Jargon jargon, ResourcesWrapper resource, String axisTypeIcon, JspWriter out) throws ThesaurusException, IOException {
	SearchAxis	searchAxis			= null;
	int			axisId				= -1;
	String		axisName			= null;
	int			nbPositions			= -1;
	String		valueInContext		= null;
	Value		value				= null;
	String		increment			= "";
	String		selected			= "";
	String		sNbObjects			= "";
	String		language			= resource.getLanguage();
	
    //out.println("<table width=\"10\" border=\"0\" cellspacing=\"0\" cellpadding=\"0\">");
		// il peut y avoir aucun axe primaire dans un 1er temps
		if (axis != null && axis.size()>0){
		//	out.println("<tr>");
            for (int i=0; i<axis.size(); i++){
				searchAxis		= (SearchAxis) axis.get(i);
                axisId			= searchAxis.getAxisId();
                axisName		= EncodeHelper.javaStringToHtmlString(searchAxis.getAxisName(language));
                nbPositions 	= searchAxis.getNbObjects();
                valueInContext 	= getValueIdFromPdcSearchContext(axisId, searchContext);
                if (nbPositions != 0)
                {
                	if (i > 0)
                		out.println("<td nowrap=\"nowrap\" width=\"30\">&nbsp;</td>");
                	
                    out.println("<td nowrap=\"nowrap\">");
                    if (axisTypeIcon != null)
                    	out.println("<img src=\""+axisTypeIcon+"\" alt=\""+axisLabel+"\" align=\"middle\" alt=\"\" nowrap=\"nowrap\"/>&nbsp;");
                    out.println(axisName+"&nbsp;:&nbsp;</td>");
                    if (showAllAxis)
                    	out.println("<td width=\"10\"><select name=\"Axis"+axisId+"\" size=\"1\">");
                    else
                    	out.println("<td width=\"10\"><select name=\"Axis"+axisId+"\" size=\"1\" onchange=\"javascript:addValue(this, '"+axisId+"');\">");
                    out.println("<option value=\"\"></option>");
                    List<Value> values = searchAxis.getValues();
                    for (int v=0; v<values.size(); v++)
                    {
                    	value = (Value) values.get(v);
                    	
                    	for (int inc=0; inc<value.getLevelNumber(); inc++)
                    	{
                    		increment += "&nbsp;&nbsp;&nbsp;&nbsp;";
                    	}
                    	
                    	if (searchContext.isEmpty())
                    	{
                    		sNbObjects = " ("+value.getNbObjects()+")";
                    	}
                    	else if (valueInContext == null)
                    	{
                    		sNbObjects = " ("+value.getNbObjects()+")";
                    	}
                    	else if (value.getFullPath().equals(valueInContext))
                    	{
                    		selected = " selected";
                    		sNbObjects = " ("+value.getNbObjects()+")";
                    	}
                    	else if (value.getFullPath().indexOf(valueInContext)!=-1)
                    		sNbObjects = " ("+value.getNbObjects()+")";
                    	
                    	out.println("<option value=\""+value.getFullPath()+"\""+selected+">"+increment+value.getName(language));
                    	if (!showAllAxis) {
	                    	out.println(sNbObjects);
	                    }
                    	out.println("</option>");
                    	
                    	increment 	= "";
                    	selected	= "";
                    	sNbObjects	= "";
                    }
                    out.println("</select></td>");
               }
			}// fin du for
            //out.println("</tr>");
		} else {
			//out.println("<tr><td width=\"100%\" class=\"txtnav\" bgcolor=\"EDEDED\">&nbsp;</td></tr>");
		} // fin du else
    //out.println("</table>");
}

%>
<%
//recuperation des parametres pour le PDC
List<SearchAxis> primaryAxis		= (List) request.getAttribute("ShowPrimaryAxis");
List<SearchAxis> secondaryAxis		= (List) request.getAttribute("ShowSecondaryAxis");
SearchContext	 searchContext		= (SearchContext) request.getAttribute("SearchContext");
QueryParameters	 parameters			= (QueryParameters) request.getAttribute("QueryParameters");

boolean	isEmptySearchContext = true;
// l'objet SearchContext n'est pas vide
if (searchContext != null && searchContext.getCriterias().size() > 0){
	isEmptySearchContext = false;
}

Button searchButton = gef.getFormButton(resource.getString("pdcPeas.search"), "javascript:onClick=sendQuery()", false);
%>

<!DOCTYPE html PUBLIC "-//W3C//DTD XHTML 1.0 Transitional//EN" "http://www.w3.org/TR/xhtml1/DTD/xhtml1-transitional.dtd">
<html xmlns="http://www.w3.org/1999/xhtml">
<head>
<title><%=resource.getString("GML.popupTitle")%></title>
<view:looknfeel />

<script type="text/javascript">
<<<<<<< HEAD
function addValue(selectItem, axisId) 
{
  var valuePath = selectItem.value;
  if (valuePath.length > 0) {
  	document.AdvancedSearch.AxisId.value = axisId;
  	document.AdvancedSearch.ValueId.value = valuePath;
  	document.AdvancedSearch.action = "GlobalAddCriteria";
  } else {
  	document.AdvancedSearch.Ids.value = axisId;
  	document.AdvancedSearch.action = "GlobalDeleteCriteria";
  }
  document.AdvancedSearch.target = "_self";
  document.AdvancedSearch.submit();
}

function sendQuery() {		
  document.AdvancedSearch.action = "AdvancedSearch";
  document.AdvancedSearch.target = "MyMain";
  	
  //displayStaticMessage();
  //setTimeout("document.AdvancedSearch.submit();", 500);
  document.AdvancedSearch.submit();
}

function raz()
{
  document.AdvancedSearch.mode.value = "clear";
  document.AdvancedSearch.action = "ChangeSearchTypeToExpert";
  document.AdvancedSearch.target = "_self";
  document.AdvancedSearch.submit();
}

function init()
{
<%
  if (someAxisPertinent(primaryAxis) || someAxisPertinent(secondaryAxis)) {
  	out.println("parent.showPdcFrame();");
  } else {
  	out.println("parent.hidePdcFrame();");
  }
%>
=======
function addValue(selectItem, axisId) {
	$.progressMessage();
	var valuePath = selectItem.value;
	if (valuePath.length > 0)
	{
		document.AdvancedSearch.AxisId.value = axisId;
		document.AdvancedSearch.ValueId.value = valuePath;
		document.AdvancedSearch.action = "GlobalAddCriteria";
	}
	else
	{
		document.AdvancedSearch.Ids.value = axisId;
		document.AdvancedSearch.action = "GlobalDeleteCriteria";
	}
	document.AdvancedSearch.target = "_self";
	document.AdvancedSearch.submit();
}

function sendQuery() {
	document.AdvancedSearch.action = "AdvancedSearch";
	document.AdvancedSearch.target = "MyMain";
	document.AdvancedSearch.submit();
}

function raz() {
	$.progressMessage();
	document.AdvancedSearch.action = "ResetPDCContext";
	document.AdvancedSearch.target = "_self";
	document.AdvancedSearch.submit();
}

function init() {
	<%
		if (someAxisPertinent(primaryAxis) || someAxisPertinent(secondaryAxis)) {
			out.println("parent.showPdcFrame();");
		} else {
			out.println("parent.hidePdcFrame();");
		}
	%>
>>>>>>> 9b890658
}
</script>
</head>
<body id="pdcFrame" onload="init()">
<center>
<form name="AdvancedSearch" action="ViewAdvancedSearch" method="post">
  <input type="hidden" name="AxisId"/>
  <input type="hidden" name="ValueId"/>
  <input type="hidden" name="Ids"/>
  <input type="hidden" name="mode"/>
  <input type="hidden" name="FromPDCFrame" value="true"/>
  <input type="hidden" name="ShowResults" value="<%=PdcSearchSessionController.SHOWRESULTS_OnlyPDC %>"/>
  <input type="hidden" name="ResultPage" value=""/>
  <input type="hidden" name="SearchPage" value="/admin/jsp/pdcSearchSilverpeasV5.jsp"/>
  <input type="hidden" name="spaces" value="<%=parameters.getSpaceId()%>"/>
  <input type="hidden" name="componentSearch" value="<%=parameters.getInstanceId()%>"/>
  
  <table width="100%" border="0" cellpadding="0" cellspacing="0">
  	<tr>
  		<td class="viewGeneratorLines" width="100%"><img src="<%=resource.getIcon("pdcPeas.1px")%>" width="1" height="1" alt=""/></td>
  	</tr>
  </table>

  <table border="0" align="center">
  	<tr>
	<td><img src="<%=resource.getIcon("pdcPeas.noColorPix")%>" width="20" height="1" alt=""/></td>
<%

	String axisIcon = resource.getIcon("pdcPeas.icoPrimaryAxis");
	displayAxisByType(false, resource.getString("pdcPeas.primaryAxis"), primaryAxis, searchContext, Boolean.FALSE, null, resource, null, out);
	if (secondaryAxis != null){
		axisIcon = resource.getIcon("pdcPeas.icoSecondaryAxis");
		displayAxisByType(false, resource.getString("pdcPeas.secondaryAxis"), secondaryAxis, searchContext, Boolean.FALSE, null, resource, null, out);
	}
%>
	<td><img src="<%=resource.getIcon("pdcPeas.noColorPix")%>" width="20" height="1" alt=""/></td>
	<td><%=searchButton.print()%></td><td><img src="<%=resource.getIcon("pdcPeas.1px")%>" width="0" height="1" alt=""/></td><td><a href="javaScript:raz()" title="<%=resource.getString("GML.reset")%>"><img src="<%=m_context%>/admin/jsp/icons/silverpeasV5/refresh.gif" border="0" alt="<%=resource.getString("GML.reset")%>"/></a></td>
	</tr></table>
</form>
</center>
<view:progressMessage/>
</body>
</html><|MERGE_RESOLUTION|>--- conflicted
+++ resolved
@@ -1,305 +1,261 @@
-<%--
-
-    Copyright (C) 2000 - 2011 Silverpeas
-
-    This program is free software: you can redistribute it and/or modify
-    it under the terms of the GNU Affero General Public License as
-    published by the Free Software Foundation, either version 3 of the
-    License, or (at your option) any later version.
-
-    As a special exception to the terms and conditions of version 3.0 of
-    the GPL, you may redistribute this Program in connection with Free/Libre
-    Open Source Software ("FLOSS") applications as described in Silverpeas's
-    FLOSS exception.  You should have received a copy of the text describing
-    the FLOSS exception, and it is also available here:
-    "http://repository.silverpeas.com/legal/licensing"
-
-    This program is distributed in the hope that it will be useful,
-    but WITHOUT ANY WARRANTY; without even the implied warranty of
-    MERCHANTABILITY or FITNESS FOR A PARTICULAR PURPOSE.  See the
-    GNU Affero General Public License for more details.
-
-    You should have received a copy of the GNU Affero General Public License
-    along with this program.  If not, see <http://www.gnu.org/licenses/>.
-
---%>
+<%--
+
+    Copyright (C) 2000 - 2011 Silverpeas
+
+    This program is free software: you can redistribute it and/or modify
+    it under the terms of the GNU Affero General Public License as
+    published by the Free Software Foundation, either version 3 of the
+    License, or (at your option) any later version.
+
+    As a special exception to the terms and conditions of version 3.0 of
+    the GPL, you may redistribute this Program in connection with Free/Libre
+    Open Source Software ("FLOSS") applications as described in Silverpeas's
+    FLOSS exception.  You should have received a copy of the text describing
+    the FLOSS exception, and it is also available here:
+    "http://repository.silverpeas.com/legal/licensing"
+
+    This program is distributed in the hope that it will be useful,
+    but WITHOUT ANY WARRANTY; without even the implied warranty of
+    MERCHANTABILITY or FITNESS FOR A PARTICULAR PURPOSE.  See the
+    GNU Affero General Public License for more details.
+
+    You should have received a copy of the GNU Affero General Public License
+    along with this program.  If not, see <http://www.gnu.org/licenses/>.
+
+--%>
 <%@page contentType="text/html; charset=UTF-8" pageEncoding="UTF-8"%>
-
-<%@page import="com.stratelia.silverpeas.pdcPeas.control.PdcSearchSessionController"%>
-<%@ include file="../../pdcPeas/jsp/checkAdvancedSearch.jsp"%>
-<<<<<<< HEAD
-
-<%@ taglib uri="http://java.sun.com/jsp/jstl/core" prefix="c"%>
-<%@ taglib uri="http://java.sun.com/jsp/jstl/fmt" prefix="fmt"%>
-<%@ taglib uri="http://www.silverpeas.com/tld/viewGenerator" prefix="view"%>
-
-<%-- Retrieve user menu display mode --%>
-<c:set var="curHelper" value="${sessionScope.Silverpeas_LookHelper}" />
-<%-- Set resource bundle --%>
-<fmt:setLocale value="${sessionScope['SilverSessionController'].favoriteLanguage}" />
-<view:setBundle basename="com.silverpeas.lookSilverpeasV5.multilang.lookBundle"/>
-
-=======
-<%@ taglib uri="http://www.silverpeas.com/tld/viewGenerator" prefix="view"%>
->>>>>>> 9b890658
-<%!
-
-String getValueIdFromPdcSearchContext(int axisId, SearchContext searchContext)
-{
-	SearchCriteria criteria = searchContext.getCriteriaOnAxis(axisId);
-	if (criteria != null)
-		return criteria.getValue();
-	else
-		return null;
-}
-
-boolean someAxisPertinent(List<SearchAxis> axis)
-{
-	SearchAxis	searchAxis	= null;
-	int			nbPositions	= -1;
-	if (axis != null)
-	{
-        for (int i=0; i<axis.size(); i++)
-        {
-			searchAxis		= (SearchAxis) axis.get(i);
-            nbPositions 	= searchAxis.getNbObjects();
-            
-            if (nbPositions > 0)
-            	return true;
-        }
-	}
-	return false;
-}
-
-void displayAxisByType(boolean showAllAxis, String axisLabel, List<SearchAxis> axis, SearchContext searchContext, Boolean activeThesaurus, Jargon jargon, ResourcesWrapper resource, String axisTypeIcon, JspWriter out) throws ThesaurusException, IOException {
-	SearchAxis	searchAxis			= null;
-	int			axisId				= -1;
-	String		axisName			= null;
-	int			nbPositions			= -1;
-	String		valueInContext		= null;
-	Value		value				= null;
-	String		increment			= "";
-	String		selected			= "";
-	String		sNbObjects			= "";
-	String		language			= resource.getLanguage();
-	
-    //out.println("<table width=\"10\" border=\"0\" cellspacing=\"0\" cellpadding=\"0\">");
-		// il peut y avoir aucun axe primaire dans un 1er temps
-		if (axis != null && axis.size()>0){
-		//	out.println("<tr>");
-            for (int i=0; i<axis.size(); i++){
-				searchAxis		= (SearchAxis) axis.get(i);
-                axisId			= searchAxis.getAxisId();
-                axisName		= EncodeHelper.javaStringToHtmlString(searchAxis.getAxisName(language));
-                nbPositions 	= searchAxis.getNbObjects();
-                valueInContext 	= getValueIdFromPdcSearchContext(axisId, searchContext);
-                if (nbPositions != 0)
-                {
-                	if (i > 0)
-                		out.println("<td nowrap=\"nowrap\" width=\"30\">&nbsp;</td>");
-                	
-                    out.println("<td nowrap=\"nowrap\">");
-                    if (axisTypeIcon != null)
-                    	out.println("<img src=\""+axisTypeIcon+"\" alt=\""+axisLabel+"\" align=\"middle\" alt=\"\" nowrap=\"nowrap\"/>&nbsp;");
-                    out.println(axisName+"&nbsp;:&nbsp;</td>");
-                    if (showAllAxis)
-                    	out.println("<td width=\"10\"><select name=\"Axis"+axisId+"\" size=\"1\">");
-                    else
-                    	out.println("<td width=\"10\"><select name=\"Axis"+axisId+"\" size=\"1\" onchange=\"javascript:addValue(this, '"+axisId+"');\">");
-                    out.println("<option value=\"\"></option>");
-                    List<Value> values = searchAxis.getValues();
-                    for (int v=0; v<values.size(); v++)
-                    {
-                    	value = (Value) values.get(v);
-                    	
-                    	for (int inc=0; inc<value.getLevelNumber(); inc++)
-                    	{
-                    		increment += "&nbsp;&nbsp;&nbsp;&nbsp;";
-                    	}
-                    	
-                    	if (searchContext.isEmpty())
-                    	{
-                    		sNbObjects = " ("+value.getNbObjects()+")";
-                    	}
-                    	else if (valueInContext == null)
-                    	{
-                    		sNbObjects = " ("+value.getNbObjects()+")";
-                    	}
-                    	else if (value.getFullPath().equals(valueInContext))
-                    	{
-                    		selected = " selected";
-                    		sNbObjects = " ("+value.getNbObjects()+")";
-                    	}
-                    	else if (value.getFullPath().indexOf(valueInContext)!=-1)
-                    		sNbObjects = " ("+value.getNbObjects()+")";
-                    	
-                    	out.println("<option value=\""+value.getFullPath()+"\""+selected+">"+increment+value.getName(language));
-                    	if (!showAllAxis) {
-	                    	out.println(sNbObjects);
-	                    }
-                    	out.println("</option>");
-                    	
-                    	increment 	= "";
-                    	selected	= "";
-                    	sNbObjects	= "";
-                    }
-                    out.println("</select></td>");
-               }
-			}// fin du for
-            //out.println("</tr>");
-		} else {
-			//out.println("<tr><td width=\"100%\" class=\"txtnav\" bgcolor=\"EDEDED\">&nbsp;</td></tr>");
-		} // fin du else
-    //out.println("</table>");
-}
-
+
+<%@page import="com.stratelia.silverpeas.pdcPeas.control.PdcSearchSessionController"%>
+<%@ include file="../../pdcPeas/jsp/checkAdvancedSearch.jsp"%>
+
+<%@ taglib uri="http://java.sun.com/jsp/jstl/core" prefix="c"%>
+<%@ taglib uri="http://java.sun.com/jsp/jstl/fmt" prefix="fmt"%>
+<%@ taglib uri="http://www.silverpeas.com/tld/viewGenerator" prefix="view"%>
+
+<%-- Retrieve user menu display mode --%>
+<c:set var="curHelper" value="${sessionScope.Silverpeas_LookHelper}" />
+<%-- Set resource bundle --%>
+<fmt:setLocale value="${sessionScope['SilverSessionController'].favoriteLanguage}" />
+<view:setBundle basename="com.silverpeas.lookSilverpeasV5.multilang.lookBundle"/>
+
+<%!
+
+String getValueIdFromPdcSearchContext(int axisId, SearchContext searchContext)
+{
+	SearchCriteria criteria = searchContext.getCriteriaOnAxis(axisId);
+	if (criteria != null)
+		return criteria.getValue();
+	else
+		return null;
+}
+
+boolean someAxisPertinent(List<SearchAxis> axis)
+{
+	SearchAxis	searchAxis	= null;
+	int			nbPositions	= -1;
+	if (axis != null)
+	{
+        for (int i=0; i<axis.size(); i++)
+        {
+			searchAxis		= (SearchAxis) axis.get(i);
+            nbPositions 	= searchAxis.getNbObjects();
+            
+            if (nbPositions > 0)
+            	return true;
+        }
+	}
+	return false;
+}
+
+void displayAxisByType(boolean showAllAxis, String axisLabel, List<SearchAxis> axis, SearchContext searchContext, Boolean activeThesaurus, Jargon jargon, ResourcesWrapper resource, String axisTypeIcon, JspWriter out) throws ThesaurusException, IOException {
+	SearchAxis	searchAxis			= null;
+	int			axisId				= -1;
+	String		axisName			= null;
+	int			nbPositions			= -1;
+	String		valueInContext		= null;
+	Value		value				= null;
+	String		increment			= "";
+	String		selected			= "";
+	String		sNbObjects			= "";
+	String		language			= resource.getLanguage();
+	
+    //out.println("<table width=\"10\" border=\"0\" cellspacing=\"0\" cellpadding=\"0\">");
+		// il peut y avoir aucun axe primaire dans un 1er temps
+		if (axis != null && axis.size()>0){
+		//	out.println("<tr>");
+            for (int i=0; i<axis.size(); i++){
+				searchAxis		= (SearchAxis) axis.get(i);
+                axisId			= searchAxis.getAxisId();
+                axisName		= EncodeHelper.javaStringToHtmlString(searchAxis.getAxisName(language));
+                nbPositions 	= searchAxis.getNbObjects();
+                valueInContext 	= getValueIdFromPdcSearchContext(axisId, searchContext);
+                if (nbPositions != 0)
+                {
+                	if (i > 0)
+                		out.println("<td nowrap=\"nowrap\" width=\"30\">&nbsp;</td>");
+                	
+                    out.println("<td nowrap=\"nowrap\">");
+                    if (axisTypeIcon != null)
+                    	out.println("<img src=\""+axisTypeIcon+"\" alt=\""+axisLabel+"\" align=\"middle\" alt=\"\" nowrap=\"nowrap\"/>&nbsp;");
+                    out.println(axisName+"&nbsp;:&nbsp;</td>");
+                    if (showAllAxis)
+                    	out.println("<td width=\"10\"><select name=\"Axis"+axisId+"\" size=\"1\">");
+                    else
+                    	out.println("<td width=\"10\"><select name=\"Axis"+axisId+"\" size=\"1\" onchange=\"javascript:addValue(this, '"+axisId+"');\">");
+                    out.println("<option value=\"\"></option>");
+                    List<Value> values = searchAxis.getValues();
+                    for (int v=0; v<values.size(); v++)
+                    {
+                    	value = (Value) values.get(v);
+                    	
+                    	for (int inc=0; inc<value.getLevelNumber(); inc++)
+                    	{
+                    		increment += "&nbsp;&nbsp;&nbsp;&nbsp;";
+                    	}
+                    	
+                    	if (searchContext.isEmpty())
+                    	{
+                    		sNbObjects = " ("+value.getNbObjects()+")";
+                    	}
+                    	else if (valueInContext == null)
+                    	{
+                    		sNbObjects = " ("+value.getNbObjects()+")";
+                    	}
+                    	else if (value.getFullPath().equals(valueInContext))
+                    	{
+                    		selected = " selected";
+                    		sNbObjects = " ("+value.getNbObjects()+")";
+                    	}
+                    	else if (value.getFullPath().indexOf(valueInContext)!=-1)
+                    		sNbObjects = " ("+value.getNbObjects()+")";
+                    	
+                    	out.println("<option value=\""+value.getFullPath()+"\""+selected+">"+increment+value.getName(language));
+                    	if (!showAllAxis) {
+	                    	out.println(sNbObjects);
+	                    }
+                    	out.println("</option>");
+                    	
+                    	increment 	= "";
+                    	selected	= "";
+                    	sNbObjects	= "";
+                    }
+                    out.println("</select></td>");
+               }
+			}// fin du for
+            //out.println("</tr>");
+		} else {
+			//out.println("<tr><td width=\"100%\" class=\"txtnav\" bgcolor=\"EDEDED\">&nbsp;</td></tr>");
+		} // fin du else
+    //out.println("</table>");
+}
+
+%>
+<%
+//recuperation des parametres pour le PDC
+List<SearchAxis> primaryAxis		= (List) request.getAttribute("ShowPrimaryAxis");
+List<SearchAxis> secondaryAxis		= (List) request.getAttribute("ShowSecondaryAxis");
+SearchContext	 searchContext		= (SearchContext) request.getAttribute("SearchContext");
+QueryParameters	 parameters			= (QueryParameters) request.getAttribute("QueryParameters");
+
+boolean	isEmptySearchContext = true;
+// l'objet SearchContext n'est pas vide
+if (searchContext != null && searchContext.getCriterias().size() > 0){
+	isEmptySearchContext = false;
+}
+
+Button searchButton = gef.getFormButton(resource.getString("pdcPeas.search"), "javascript:onClick=sendQuery()", false);
+%>
+
+<!DOCTYPE html PUBLIC "-//W3C//DTD XHTML 1.0 Transitional//EN" "http://www.w3.org/TR/xhtml1/DTD/xhtml1-transitional.dtd">
+<html xmlns="http://www.w3.org/1999/xhtml">
+<head>
+<title><%=resource.getString("GML.popupTitle")%></title>
+<view:looknfeel />
+
+<script type="text/javascript">
+function addValue(selectItem, axisId) 
+{
+  $.progressMessage();
+  var valuePath = selectItem.value;
+  if (valuePath.length > 0) {
+  	document.AdvancedSearch.AxisId.value = axisId;
+  	document.AdvancedSearch.ValueId.value = valuePath;
+  	document.AdvancedSearch.action = "GlobalAddCriteria";
+  } else {
+  	document.AdvancedSearch.Ids.value = axisId;
+  	document.AdvancedSearch.action = "GlobalDeleteCriteria";
+  }
+  document.AdvancedSearch.target = "_self";
+  document.AdvancedSearch.submit();
+}
+
+function sendQuery() {		
+  document.AdvancedSearch.action = "AdvancedSearch";
+  document.AdvancedSearch.target = "MyMain";
+  	
+  //displayStaticMessage();
+  //setTimeout("document.AdvancedSearch.submit();", 500);
+  document.AdvancedSearch.submit();
+}
+
+function raz()
+{
+  $.progressMessage();
+  document.AdvancedSearch.mode.value = "clear";
+  document.AdvancedSearch.action = "ChangeSearchTypeToExpert";
+  document.AdvancedSearch.target = "_self";
+  document.AdvancedSearch.submit();
+}
+
+function init()
+{
+<%
+  if (someAxisPertinent(primaryAxis) || someAxisPertinent(secondaryAxis)) {
+  	out.println("parent.showPdcFrame();");
+  } else {
+  	out.println("parent.hidePdcFrame();");
+  }
 %>
-<%
-//recuperation des parametres pour le PDC
-List<SearchAxis> primaryAxis		= (List) request.getAttribute("ShowPrimaryAxis");
-List<SearchAxis> secondaryAxis		= (List) request.getAttribute("ShowSecondaryAxis");
-SearchContext	 searchContext		= (SearchContext) request.getAttribute("SearchContext");
-QueryParameters	 parameters			= (QueryParameters) request.getAttribute("QueryParameters");
-
-boolean	isEmptySearchContext = true;
-// l'objet SearchContext n'est pas vide
-if (searchContext != null && searchContext.getCriterias().size() > 0){
-	isEmptySearchContext = false;
-}
-
-Button searchButton = gef.getFormButton(resource.getString("pdcPeas.search"), "javascript:onClick=sendQuery()", false);
-%>
-
-<!DOCTYPE html PUBLIC "-//W3C//DTD XHTML 1.0 Transitional//EN" "http://www.w3.org/TR/xhtml1/DTD/xhtml1-transitional.dtd">
-<html xmlns="http://www.w3.org/1999/xhtml">
-<head>
-<title><%=resource.getString("GML.popupTitle")%></title>
-<view:looknfeel />
-
-<script type="text/javascript">
-<<<<<<< HEAD
-function addValue(selectItem, axisId) 
-{
-  var valuePath = selectItem.value;
-  if (valuePath.length > 0) {
-  	document.AdvancedSearch.AxisId.value = axisId;
-  	document.AdvancedSearch.ValueId.value = valuePath;
-  	document.AdvancedSearch.action = "GlobalAddCriteria";
-  } else {
-  	document.AdvancedSearch.Ids.value = axisId;
-  	document.AdvancedSearch.action = "GlobalDeleteCriteria";
-  }
-  document.AdvancedSearch.target = "_self";
-  document.AdvancedSearch.submit();
-}
-
-function sendQuery() {		
-  document.AdvancedSearch.action = "AdvancedSearch";
-  document.AdvancedSearch.target = "MyMain";
-  	
-  //displayStaticMessage();
-  //setTimeout("document.AdvancedSearch.submit();", 500);
-  document.AdvancedSearch.submit();
-}
-
-function raz()
-{
-  document.AdvancedSearch.mode.value = "clear";
-  document.AdvancedSearch.action = "ChangeSearchTypeToExpert";
-  document.AdvancedSearch.target = "_self";
-  document.AdvancedSearch.submit();
-}
-
-function init()
-{
-<%
-  if (someAxisPertinent(primaryAxis) || someAxisPertinent(secondaryAxis)) {
-  	out.println("parent.showPdcFrame();");
-  } else {
-  	out.println("parent.hidePdcFrame();");
-  }
-%>
-=======
-function addValue(selectItem, axisId) {
-	$.progressMessage();
-	var valuePath = selectItem.value;
-	if (valuePath.length > 0)
-	{
-		document.AdvancedSearch.AxisId.value = axisId;
-		document.AdvancedSearch.ValueId.value = valuePath;
-		document.AdvancedSearch.action = "GlobalAddCriteria";
-	}
-	else
-	{
-		document.AdvancedSearch.Ids.value = axisId;
-		document.AdvancedSearch.action = "GlobalDeleteCriteria";
-	}
-	document.AdvancedSearch.target = "_self";
-	document.AdvancedSearch.submit();
-}
-
-function sendQuery() {
-	document.AdvancedSearch.action = "AdvancedSearch";
-	document.AdvancedSearch.target = "MyMain";
-	document.AdvancedSearch.submit();
-}
-
-function raz() {
-	$.progressMessage();
-	document.AdvancedSearch.action = "ResetPDCContext";
-	document.AdvancedSearch.target = "_self";
-	document.AdvancedSearch.submit();
-}
-
-function init() {
-	<%
-		if (someAxisPertinent(primaryAxis) || someAxisPertinent(secondaryAxis)) {
-			out.println("parent.showPdcFrame();");
-		} else {
-			out.println("parent.hidePdcFrame();");
-		}
-	%>
->>>>>>> 9b890658
-}
-</script>
-</head>
-<body id="pdcFrame" onload="init()">
-<center>
-<form name="AdvancedSearch" action="ViewAdvancedSearch" method="post">
-  <input type="hidden" name="AxisId"/>
-  <input type="hidden" name="ValueId"/>
-  <input type="hidden" name="Ids"/>
-  <input type="hidden" name="mode"/>
-  <input type="hidden" name="FromPDCFrame" value="true"/>
-  <input type="hidden" name="ShowResults" value="<%=PdcSearchSessionController.SHOWRESULTS_OnlyPDC %>"/>
-  <input type="hidden" name="ResultPage" value=""/>
-  <input type="hidden" name="SearchPage" value="/admin/jsp/pdcSearchSilverpeasV5.jsp"/>
-  <input type="hidden" name="spaces" value="<%=parameters.getSpaceId()%>"/>
-  <input type="hidden" name="componentSearch" value="<%=parameters.getInstanceId()%>"/>
-  
-  <table width="100%" border="0" cellpadding="0" cellspacing="0">
-  	<tr>
-  		<td class="viewGeneratorLines" width="100%"><img src="<%=resource.getIcon("pdcPeas.1px")%>" width="1" height="1" alt=""/></td>
-  	</tr>
-  </table>
-
-  <table border="0" align="center">
-  	<tr>
-	<td><img src="<%=resource.getIcon("pdcPeas.noColorPix")%>" width="20" height="1" alt=""/></td>
-<%
-
-	String axisIcon = resource.getIcon("pdcPeas.icoPrimaryAxis");
-	displayAxisByType(false, resource.getString("pdcPeas.primaryAxis"), primaryAxis, searchContext, Boolean.FALSE, null, resource, null, out);
-	if (secondaryAxis != null){
-		axisIcon = resource.getIcon("pdcPeas.icoSecondaryAxis");
-		displayAxisByType(false, resource.getString("pdcPeas.secondaryAxis"), secondaryAxis, searchContext, Boolean.FALSE, null, resource, null, out);
-	}
-%>
-	<td><img src="<%=resource.getIcon("pdcPeas.noColorPix")%>" width="20" height="1" alt=""/></td>
-	<td><%=searchButton.print()%></td><td><img src="<%=resource.getIcon("pdcPeas.1px")%>" width="0" height="1" alt=""/></td><td><a href="javaScript:raz()" title="<%=resource.getString("GML.reset")%>"><img src="<%=m_context%>/admin/jsp/icons/silverpeasV5/refresh.gif" border="0" alt="<%=resource.getString("GML.reset")%>"/></a></td>
-	</tr></table>
-</form>
-</center>
-<view:progressMessage/>
-</body>
+}
+</script>
+</head>
+<body id="pdcFrame" onload="init()">
+<center>
+<form name="AdvancedSearch" action="ViewAdvancedSearch" method="post">
+  <input type="hidden" name="AxisId"/>
+  <input type="hidden" name="ValueId"/>
+  <input type="hidden" name="Ids"/>
+  <input type="hidden" name="mode"/>
+  <input type="hidden" name="FromPDCFrame" value="true"/>
+  <input type="hidden" name="ShowResults" value="<%=PdcSearchSessionController.SHOWRESULTS_OnlyPDC %>"/>
+  <input type="hidden" name="ResultPage" value=""/>
+  <input type="hidden" name="SearchPage" value="/admin/jsp/pdcSearchSilverpeasV5.jsp"/>
+  <input type="hidden" name="spaces" value="<%=parameters.getSpaceId()%>"/>
+  <input type="hidden" name="componentSearch" value="<%=parameters.getInstanceId()%>"/>
+  
+  <table width="100%" border="0" cellpadding="0" cellspacing="0">
+  	<tr>
+  		<td class="viewGeneratorLines" width="100%"><img src="<%=resource.getIcon("pdcPeas.1px")%>" width="1" height="1" alt=""/></td>
+  	</tr>
+  </table>
+
+  <table border="0" align="center">
+  	<tr>
+	<td><img src="<%=resource.getIcon("pdcPeas.noColorPix")%>" width="20" height="1" alt=""/></td>
+<%
+
+	String axisIcon = resource.getIcon("pdcPeas.icoPrimaryAxis");
+	displayAxisByType(false, resource.getString("pdcPeas.primaryAxis"), primaryAxis, searchContext, Boolean.FALSE, null, resource, null, out);
+	if (secondaryAxis != null){
+		axisIcon = resource.getIcon("pdcPeas.icoSecondaryAxis");
+		displayAxisByType(false, resource.getString("pdcPeas.secondaryAxis"), secondaryAxis, searchContext, Boolean.FALSE, null, resource, null, out);
+	}
+%>
+	<td><img src="<%=resource.getIcon("pdcPeas.noColorPix")%>" width="20" height="1" alt=""/></td>
+	<td><%=searchButton.print()%></td><td><img src="<%=resource.getIcon("pdcPeas.1px")%>" width="0" height="1" alt=""/></td><td><a href="javaScript:raz()" title="<%=resource.getString("GML.reset")%>"><img src="<%=m_context%>/admin/jsp/icons/silverpeasV5/refresh.gif" border="0" alt="<%=resource.getString("GML.reset")%>"/></a></td>
+	</tr></table>
+</form>
+</center>
+<view:progressMessage/>
+</body>
 </html>