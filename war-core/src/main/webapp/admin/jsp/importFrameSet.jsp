<%--

    Copyright (C) 2000 - 2012 Silverpeas

    This program is free software: you can redistribute it and/or modify
    it under the terms of the GNU Affero General Public License as
    published by the Free Software Foundation, either version 3 of the
    License, or (at your option) any later version.

    As a special exception to the terms and conditions of version 3.0 of
    the GPL, you may redistribute this Program in connection with Free/Libre
    Open Source Software ("FLOSS") applications as described in Silverpeas's
    FLOSS exception.  You should have received a copy of the text describing
    the FLOSS exception, and it is also available here:
    "http://www.silverpeas.org/docs/core/legal/floss_exception.html"

    This program is distributed in the hope that it will be useful,
    but WITHOUT ANY WARRANTY; without even the implied warranty of
    MERCHANTABILITY or FITNESS FOR A PARTICULAR PURPOSE.  See the
    GNU Affero General Public License for more details.

    You should have received a copy of the GNU Affero General Public License
    along with this program.  If not, see <http://www.gnu.org/licenses/>.

--%>

<%@page contentType="text/html; charset=UTF-8" pageEncoding="UTF-8"%>

<%@ page import="javax.ejb.RemoveException, javax.ejb.CreateException, javax.ejb.EJBException, java.sql.SQLException, javax.naming.NamingException, java.rmi.RemoteException, javax.ejb.FinderException"%>
<%@ page import="java.util.Collection, java.util.Iterator, java.util.ArrayList, java.util.Date"%>
<%@ page import="javax.servlet.*"%>
<%@ page import="javax.servlet.http.*"%>
<%@ page import="javax.servlet.jsp.*"%>
<%@ page import="java.io.PrintWriter"%>
<%@ page import="java.io.IOException"%>
<%@ page import="java.io.FileInputStream"%>
<%@ page import="java.io.ObjectInputStream"%>
<%@ page import="java.util.Vector"%>
<%@ page import="java.beans.*"%>
<%@ page import="java.lang.String"%>
<%@ page import="java.util.*"%>

<%@ page import="com.stratelia.webactiv.util.*"%>
<%@ page import="com.stratelia.webactiv.homepage.*"%>
<%@ page import="com.stratelia.webactiv.util.ResourceLocator"%>
<%@ page import="com.stratelia.webactiv.util.publication.model.PublicationDetail"%>
<%@ page import="com.stratelia.webactiv.util.viewGenerator.html.GraphicElementFactory"%>
<%@ page import="com.stratelia.webactiv.util.viewGenerator.html.window.Window"%>
<%@ page import="com.stratelia.webactiv.util.node.model.NodePK, com.stratelia.webactiv.util.node.control.*, com.stratelia.webactiv.util.node.model.*, com.stratelia.webactiv.util.exception.* "%>

<%@ page import="com.stratelia.silverpeas.peasCore.URLManager"%>
<%@ page import="com.stratelia.silverpeas.peasCore.MainSessionController"%>

<%@ page import="com.stratelia.webactiv.beans.admin.OrganizationController"%>
<%@ page import="com.stratelia.webactiv.beans.admin.SpaceInst"%>
<%@ page import="com.stratelia.webactiv.beans.admin.SpaceInstLight"%>
<%@ page import="com.stratelia.webactiv.beans.admin.ComponentInst"%>
<%@ page import="com.stratelia.webactiv.beans.admin.ComponentInstLight"%>
<%@ page import="com.stratelia.webactiv.beans.admin.UserDetail"%>
<%@ page import="org.silverpeas.core.admin.OrganisationController" %>

<%
MainSessionController 	m_MainSessionCtrl 	= (MainSessionController) session.getAttribute(MainSessionController.MAIN_SESSION_CONTROLLER_ATT);
OrganisationController organizationCtrl 	= null;
GraphicElementFactory 	gef 				= null;
String 					language 			= null;
ResourceLocator 		message 			= null;
ResourceLocator 		homePageSettings 	= null;
String 					m_sContext 			= null;
System.out.println("Gef : " +  session.getAttribute(GraphicElementFactory.GE_FACTORY_SESSION_ATT));
System.out.println("Session : " + session.getId());
System.out.println("MainSessionController : " + m_MainSessionCtrl);
if (m_MainSessionCtrl == null) {
%>
	<script>
		top.location="../../Login.jsp";
	</script>
<<<<<<< HEAD
<%
}
else
{
	organizationCtrl 	= m_MainSessionCtrl.getOrganisationController();
	gef 				= (GraphicElementFactory) session.getAttribute("SessionGraphicElementFactory");

	language 			= m_MainSessionCtrl.getFavoriteLanguage();
	message 			= new ResourceLocator("com.stratelia.webactiv.homePage.multilang.homePageBundle", language);
	homePageSettings 	= new ResourceLocator("com.stratelia.webactiv.homePage.homePageSettings", "");

	m_sContext 			= GeneralPropertiesManager.getGeneralResourceLocator().getString("ApplicationURL");
}
%>
=======
<% } else {
	organizationCtrl 	= m_MainSessionCtrl.getOrganizationController();
	gef = (GraphicElementFactory) session.getAttribute(GraphicElementFactory.GE_FACTORY_SESSION_ATT);
  System.out.println("Gef : " + gef);
  System.out.println("Session : " + session.getId());
  System.out.println("MainSessionController : " + m_MainSessionCtrl);
	language  = m_MainSessionCtrl.getFavoriteLanguage();
	message = new ResourceLocator("org.silverpeas.homePage.multilang.homePageBundle", language);
	homePageSettings = new ResourceLocator("org.silverpeas.homePage.homePageSettings", "");	
	m_sContext = URLManager.getApplicationURL();
}%>
>>>>>>> 4fb36671
<|MERGE_RESOLUTION|>--- conflicted
+++ resolved
@@ -60,46 +60,27 @@
 <%@ page import="org.silverpeas.core.admin.OrganisationController" %>
 
 <%
-MainSessionController 	m_MainSessionCtrl 	= (MainSessionController) session.getAttribute(MainSessionController.MAIN_SESSION_CONTROLLER_ATT);
-OrganisationController organizationCtrl 	= null;
-GraphicElementFactory 	gef 				= null;
-String 					language 			= null;
-ResourceLocator 		message 			= null;
-ResourceLocator 		homePageSettings 	= null;
-String 					m_sContext 			= null;
-System.out.println("Gef : " +  session.getAttribute(GraphicElementFactory.GE_FACTORY_SESSION_ATT));
-System.out.println("Session : " + session.getId());
-System.out.println("MainSessionController : " + m_MainSessionCtrl);
-if (m_MainSessionCtrl == null) {
+  MainSessionController m_MainSessionCtrl = (MainSessionController) session.getAttribute(
+      MainSessionController.MAIN_SESSION_CONTROLLER_ATT);
+  OrganisationController organizationCtrl = null;
+  GraphicElementFactory gef = null;
+  String language = null;
+  ResourceLocator message = null;
+  ResourceLocator homePageSettings = null;
+  String m_sContext = null;
+  if (m_MainSessionCtrl == null) {
 %>
-	<script>
-		top.location="../../Login.jsp";
-	</script>
-<<<<<<< HEAD
-<%
-}
-else
-{
-	organizationCtrl 	= m_MainSessionCtrl.getOrganisationController();
-	gef 				= (GraphicElementFactory) session.getAttribute("SessionGraphicElementFactory");
+<script>
+  top.location = "../../Login.jsp";
+</script>
+<%  } else {
+    organizationCtrl = m_MainSessionCtrl.getOrganisationController();
+    gef = (GraphicElementFactory) session.getAttribute(GraphicElementFactory.GE_FACTORY_SESSION_ATT);
 
-	language 			= m_MainSessionCtrl.getFavoriteLanguage();
-	message 			= new ResourceLocator("com.stratelia.webactiv.homePage.multilang.homePageBundle", language);
-	homePageSettings 	= new ResourceLocator("com.stratelia.webactiv.homePage.homePageSettings", "");
+    language = m_MainSessionCtrl.getFavoriteLanguage();
+    message = new ResourceLocator("org.silverpeas.homePage.multilang.homePageBundle", language);
+    homePageSettings = new ResourceLocator("org.silverpeas.homePage.homePageSettings", "");
 
-	m_sContext 			= GeneralPropertiesManager.getGeneralResourceLocator().getString("ApplicationURL");
-}
-%>
-=======
-<% } else {
-	organizationCtrl 	= m_MainSessionCtrl.getOrganizationController();
-	gef = (GraphicElementFactory) session.getAttribute(GraphicElementFactory.GE_FACTORY_SESSION_ATT);
-  System.out.println("Gef : " + gef);
-  System.out.println("Session : " + session.getId());
-  System.out.println("MainSessionController : " + m_MainSessionCtrl);
-	language  = m_MainSessionCtrl.getFavoriteLanguage();
-	message = new ResourceLocator("org.silverpeas.homePage.multilang.homePageBundle", language);
-	homePageSettings = new ResourceLocator("org.silverpeas.homePage.homePageSettings", "");	
-	m_sContext = URLManager.getApplicationURL();
-}%>
->>>>>>> 4fb36671
+    m_sContext = URLManager.getApplicationURL();
+  }
+%>