/*
* Copyright (C) 2000 - 2012 Silverpeas
*
* This program is free software: you can redistribute it and/or modify
* it under the terms of the GNU Affero General Public License as
* published by the Free Software Foundation, either version 3 of the
* License, or (at your option) any later version.
*
* As a special exception to the terms and conditions of version 3.0 of
* the GPL, you may redistribute this Program in connection with Free/Libre
* Open Source Software ("FLOSS") applications as described in Silverpeas's
* FLOSS exception. You should have recieved a copy of the text describing
* the FLOSS exception, and it is also available here:
* "http://www.silverpeas.org/legal/licensing"
*
* This program is distributed in the hope that it will be useful,
* but WITHOUT ANY WARRANTY; without even the implied warranty of
* MERCHANTABILITY or FITNESS FOR A PARTICULAR PURPOSE. See the
* GNU Affero General Public License for more details.
*
* You should have received a copy of the GNU Affero General Public License
* along with this program. If not, see <http://www.gnu.org/licenses/>.
*/
package com.silverpeas.notification.builder;

import com.stratelia.silverpeas.notificationManager.NotificationMetaData;
import com.stratelia.silverpeas.notificationManager.constant.NotifMediaType;

/**
<<<<<<< HEAD
* @author Yohann Chastagnier
*/
public class NullUserNotification implements IUserNotification {
=======
 * @author Yohann Chastagnier
 */
public class NullUserNotification implements UserNotification {
>>>>>>> ffb3a7a0

  public NullUserNotification() {
    // Nothing to do
  }

  @Override
  public NotificationMetaData getNotificationMetaData() {
    return null;
  }

  @Override
  public void send() {
    send(null);
  }

  @Override
  public void send(final NotifMediaType mediaType) {
    // Nothing to do
  }
}<|MERGE_RESOLUTION|>--- conflicted
+++ resolved
@@ -27,15 +27,9 @@
 import com.stratelia.silverpeas.notificationManager.constant.NotifMediaType;
 
 /**
-<<<<<<< HEAD
 * @author Yohann Chastagnier
 */
-public class NullUserNotification implements IUserNotification {
-=======
- * @author Yohann Chastagnier
- */
 public class NullUserNotification implements UserNotification {
->>>>>>> ffb3a7a0
 
   public NullUserNotification() {
     // Nothing to do
