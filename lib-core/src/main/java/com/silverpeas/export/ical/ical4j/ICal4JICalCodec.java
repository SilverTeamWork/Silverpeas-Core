--- conflicted
+++ resolved
@@ -24,12 +24,6 @@
 import java.net.URISyntaxException;
 import java.util.ArrayList;
 import java.util.List;
-<<<<<<< HEAD
-import java.util.TimeZone;
-import java.util.logging.Level;
-import java.util.logging.Logger;
-=======
->>>>>>> 0303c811
 
 import javax.inject.Named;
 
@@ -63,15 +57,6 @@
 import org.apache.commons.lang3.CharEncoding;
 import org.apache.tika.io.IOUtils;
 
-<<<<<<< HEAD
-import com.silverpeas.calendar.CalendarEvent;
-import com.silverpeas.calendar.CalendarEventRecurrence;
-import com.silverpeas.calendar.Datable;
-import com.silverpeas.export.EncodingException;
-import com.silverpeas.export.ical.ICalCodec;
-
-=======
->>>>>>> 0303c811
 import static com.silverpeas.export.ical.ical4j.ICal4JDateCodec.anICal4JDateCodec;
 import static com.silverpeas.export.ical.ical4j.ICal4JRecurrenceCodec.anICal4JRecurrenceCodec;
 
@@ -81,19 +66,7 @@
 @Named("iCalCodec")
 public class ICal4JICalCodec implements ICalCodec {
 
-<<<<<<< HEAD
-  private UidGenerator uidGenerator;
-
-  public ICal4JICalCodec() {
-    try {
-      uidGenerator = new UidGenerator(Uid.UID);
-    } catch (SocketException ex) {
-      Logger.getLogger(ICal4JICalCodec.class.getName()).log(Level.SEVERE, null, ex);
-    }
-  }
-=======
   private UidGenerator generator = new UidGenerator(new OffLineInetAddressHostInfo(), Uid.UID);
->>>>>>> 0303c811
 
   @Override
   @SuppressWarnings("unchecked")
@@ -117,15 +90,10 @@
       } else {
         iCalEvent = new VEvent(startDate, endDate, event.getTitle());
       }
-<<<<<<< HEAD
-      iCalEvent.getProperties().add(asTzId(event.getStartDate().getTimeZone()));
-      // Generate UID
-      iCalEvent.getProperties().add(uidGenerator.generateUid());
-=======
 
       // Generate UID
       iCalEvent.getProperties().add(generator.generateUid());
->>>>>>> 0303c811
+
       // Add recurring data if any
       if (event.isRecurring()) {
         CalendarEventRecurrence eventRecurrence = event.getRecurrence();
@@ -181,22 +149,8 @@
     } finally {
       IOUtils.closeQuietly(output);
     }
-
-<<<<<<< HEAD
   }
 
-  private TzId asTzId(final TimeZone timeZone) {
-    TimeZoneRegistry timeZoneRegistry = TimeZoneRegistryFactory.getInstance().createRegistry();
-    VTimeZone tz = timeZoneRegistry.getTimeZone(timeZone.getID()).getVTimeZone();
-    TzId tzId = new TzId(tz.getProperties().getProperty(Property.TZID).getValue());
-    return tzId;
-  }
-
-=======
-  }
-
-
->>>>>>> 0303c811
   private ExDate exceptionDatesFrom(final CalendarEventRecurrence recurrence) {
     List<Datable<?>> exceptionDates = recurrence.getExceptionDates();
     DateList exDatesList = new DateList();
