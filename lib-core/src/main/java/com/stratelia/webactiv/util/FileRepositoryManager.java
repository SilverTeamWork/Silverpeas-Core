--- conflicted
+++ resolved
@@ -44,17 +44,10 @@
  */
 public class FileRepositoryManager extends Object {
 
-<<<<<<< HEAD
-  final static String s_sUpLoadPath = GeneralPropertiesManager.getString("uploadsPath");
-  static final String exportTemplatePath = GeneralPropertiesManager.getString("exportTemplatePath");
-  static String s_sIndexUpLoadPath = GeneralPropertiesManager.getString("uploadsIndexPath");
-  final static String avatarPath = GeneralPropertiesManager.getString("avatar.path", s_sUpLoadPath +
-=======
   static final String exportTemplatePath = GeneralPropertiesManager.getString("exportTemplatePath");
   final static String upLoadPath = GeneralPropertiesManager.getString("uploadsPath");
   static String indexUpLoadPath = GeneralPropertiesManager.getString("uploadsIndexPath");
   final static String avatarPath = GeneralPropertiesManager.getString("avatar.path", upLoadPath +
->>>>>>> 30f74770
       File.pathSeparator + "avatar");
   static String tempPath = "";
   final static ResourceLocator uploadSettings=  new ResourceLocator(
@@ -65,15 +58,9 @@
 
   static {
     try {
-<<<<<<< HEAD
-      s_sTempPath = GeneralPropertiesManager.getString("tempPath");
-      if (!s_sTempPath.endsWith(File.separator)) {
-        s_sTempPath += File.separatorChar;
-=======
       tempPath = GeneralPropertiesManager.getString("tempPath");
       if (!tempPath.endsWith(File.separator)) {
         tempPath = tempPath + File.separatorChar;
->>>>>>> 30f74770
       }
     } catch (Exception e) {
       SilverTrace.error("util", "FileRepositoryManager static",
@@ -110,11 +97,7 @@
    * @return the path of the root repository for uploads.
    */
   static public String getUploadPath() {
-<<<<<<< HEAD
-    return s_sUpLoadPath + File.separator;
-=======
     return upLoadPath + File.separator;
->>>>>>> 30f74770
   }
 
   // Add by Jean-Claude Groccia
@@ -430,16 +413,4 @@
     }
     return path;
   }
-  
-  /**
-   * Gets the path of the repository that contains the templates to use in exports.
-   * @return the path of the export template repository.
-   */
-  public static String getExportTemplateRepository() {
-    String path = exportTemplatePath;
-    if (!path.endsWith("/")) {
-      path += "/";
-    }
-    return path;
-  }
 }