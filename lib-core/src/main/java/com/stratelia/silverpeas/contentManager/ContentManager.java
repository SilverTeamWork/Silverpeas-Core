--- conflicted
+++ resolved
@@ -104,11 +104,6 @@
     s_acContentPeas.add(contentBlog);
   }
   // Container peas
-<<<<<<< HEAD
-  private static boolean s_bDescriptorsRead = false;
-  private static ArrayList<ContentPeas> s_acContentPeas = null;
-=======
->>>>>>> 55df5390
   private static Map<String, String> assoComponentIdInstanceId = null;
   // Association SilverContentId (the key) internalContentId (the value) (cache)
   private static HashMap<String, String> assoSilverContentIdInternalComponentId =
@@ -121,19 +116,10 @@
 
   static {
     try {
-<<<<<<< HEAD
-      assoComponentIdInstanceId = Collections.synchronizedMap(new HashMap<String, String>(loadAsso(
-              null)));
-    } catch (ContentManagerException e) {
-      SilverTrace.error("contentManager", "ContentManager.initStatic",
-              "root.EX_CLASS_NOT_INITIALIZED",
-              "assoComponentIdInstanceId initialization failed !", e);
-=======
       assoComponentIdInstanceId = new HashMap<String, String>(loadAsso(null));
     } catch (ContentManagerException e) {
       SilverTrace.error("contentManager", "ContentManager.initStatic",
           "root.EX_CLASS_NOT_INITIALIZED", "assoComponentIdInstanceId initialization failed !", e);
->>>>>>> 55df5390
     }
   }
   // Container manager
@@ -382,13 +368,8 @@
         URLIcone uiCreation;
 
         uiCreation = new URLIcone();
-<<<<<<< HEAD
-        uiCreation.setIconePath(URLManager.getApplicationURL()
-                + "/util/icons/expertLocator_to_add.gif");
-=======
         uiCreation.setIconePath(
             URLManager.getApplicationURL() + "/util/icons/expertLocator_to_add.gif");
->>>>>>> 55df5390
         // uiCreation.setAlternateText("Créer une fiche");
         uiCreation.setAlternateText("expertLocator.CreateAUsercard");
         uiCreation.setActionURL("createQuery");
@@ -420,39 +401,24 @@
         URLIcone uiCreation;
 
         uiCreation = new URLIcone();
-<<<<<<< HEAD
-        uiCreation.setIconePath(URLManager.getApplicationURL()
-                + "/util/icons/questionReply_addQ.gif");
-=======
         uiCreation.setIconePath(
             URLManager.getApplicationURL() + "/util/icons/questionReply_addQ.gif");
->>>>>>> 55df5390
         // uiCreation.setAlternateText("Poser une question");
         uiCreation.setAlternateText("questionReply.AriseAQuestion");
         uiCreation.setActionURL("CreateQQuery");
         auURLIcones.add(uiCreation);
 
         uiCreation = new URLIcone();
-<<<<<<< HEAD
-        uiCreation.setIconePath(URLManager.getApplicationURL()
-                + "/util/icons/questionReply_addQR.gif");
-=======
         uiCreation.setIconePath(
             URLManager.getApplicationURL() + "/util/icons/questionReply_addQR.gif");
->>>>>>> 55df5390
         // uiCreation.setAlternateText("Ajouter une FAQ");
         uiCreation.setAlternateText("questionReply.AddAFAQ");
         uiCreation.setActionURL("CreateQueryQR");
         auURLIcones.add(uiCreation);
 
         uiCreation = new URLIcone();
-<<<<<<< HEAD
-        uiCreation.setIconePath(URLManager.getApplicationURL()
-                + "/util/icons/questionReply_viewList.gif");
-=======
         uiCreation.setIconePath(
             URLManager.getApplicationURL() + "/util/icons/questionReply_viewList.gif");
->>>>>>> 55df5390
         // uiCreation.setAlternateText("Visualiser toutes les questions");
         uiCreation.setAlternateText("questionReply.AllQuestions");
         uiCreation.setActionURL("ConsultReceiveQuestions");
@@ -461,26 +427,16 @@
         URLIcone uiCreation;
 
         uiCreation = new URLIcone();
-<<<<<<< HEAD
-        uiCreation.setIconePath(URLManager.getApplicationURL()
-                + "/util/icons/questionReply_addQ.gif");
-=======
         uiCreation.setIconePath(
             URLManager.getApplicationURL() + "/util/icons/questionReply_addQ.gif");
->>>>>>> 55df5390
         // uiCreation.setAlternateText("Poser une question");
         uiCreation.setAlternateText("questionReply.AriseAQuestion");
         uiCreation.setActionURL("CreateQQuery");
         auURLIcones.add(uiCreation);
 
         uiCreation = new URLIcone();
-<<<<<<< HEAD
-        uiCreation.setIconePath(URLManager.getApplicationURL()
-                + "/util/icons/questionReply_viewList.gif");
-=======
         uiCreation.setIconePath(
             URLManager.getApplicationURL() + "/util/icons/questionReply_viewList.gif");
->>>>>>> 55df5390
         // uiCreation.setAlternateText("Visualiser toutes les questions");
         uiCreation.setAlternateText("questionReply.AllQuestions");
         uiCreation.setActionURL("ConsultReceiveQuestions");
@@ -825,12 +781,7 @@
    * Return the InternalContentId corresponding to the given SilverContentId Called when a content
    * remove a document
    */
-<<<<<<< HEAD
-  public String getInternalContentId(int nSilverContentId)
-          throws ContentManagerException {
-=======
   public String getInternalContentId(int nSilverContentId) throws ContentManagerException {
->>>>>>> 55df5390
     String sSilverContentId = String.valueOf(nSilverContentId);
     String sInternalContentId = getInternalContentIdFromCache(sSilverContentId);
     if (sInternalContentId == null) {
@@ -875,12 +826,7 @@
   /**
    * Return the content instance Id corresponding to the componentId
    */
-<<<<<<< HEAD
-  public int getContentInstanceId(String sComponentId)
-          throws ContentManagerException {
-=======
   public int getContentInstanceId(String sComponentId) throws ContentManagerException {
->>>>>>> 55df5390
     int contentInstanceId = -1;
 
     String sContentInstanceId = getInstanceId(sComponentId);
@@ -891,20 +837,7 @@
       // compatibility with previous versions.
       String componentName = extractComponentNameFromInstanceId(sComponentId);
       contentInstanceId = registerNewContentInstance(null, sComponentId,
-<<<<<<< HEAD
-              "containerPDC", componentName);
-
-      // The container must be registered too.
-      /*
-       * ContainerManager containerManager = new ContainerManager();
-       * containerManager.registerNewContainerInstance(null, sComponentId, "containerPDC",
-       * componentName);
-       */
-
-      // loadAsso(null);
-=======
           "containerPDC", componentName);
->>>>>>> 55df5390
     }
 
     return contentInstanceId;
@@ -932,14 +865,8 @@
     return assoComponentIdInstanceId;
   }
 
-<<<<<<< HEAD
-  private String getInstanceId(String componentId)
-          throws ContentManagerException {
-    return (String) getAsso().get(componentId);
-=======
   private String getInstanceId(String componentId) throws ContentManagerException {
     return getAsso().get(componentId);
->>>>>>> 55df5390
   }
 
   private void addAsso(String componentId, int instanceId)
@@ -953,11 +880,7 @@
 
   // Load the cache instanceId-componentId
   private static Map<String, String> loadAsso(Connection connection)
-<<<<<<< HEAD
-          throws ContentManagerException {
-=======
       throws ContentManagerException {
->>>>>>> 55df5390
     boolean bCloseConnection = false;
     PreparedStatement prepStmt = null;
     ResultSet resSet = null;
@@ -1001,11 +924,7 @@
   }
 
   public JoinStatement getPositionsByGenericSearch(String authorId,
-<<<<<<< HEAD
-          String afterDate, String beforeDate) throws ContentManagerException {
-=======
       String afterDate, String beforeDate) throws ContentManagerException {
->>>>>>> 55df5390
     StringBuilder sSQLStatement = new StringBuilder(1000);
 
     JoinStatement joinStatement = new JoinStatement();
@@ -1048,12 +967,7 @@
    * @param alSilverContentId - la liste de silvercontentId silvercontentId
    * @return la liste contenant les instances
    */
-<<<<<<< HEAD
-  public List<String> getInstanceId(List<Integer> alSilverContentId)
-          throws ContentManagerException {
-=======
   public List<String> getInstanceId(List<Integer> alSilverContentId) throws ContentManagerException {
->>>>>>> 55df5390
     Connection connection = null;
     StringBuffer sSQLStatement = new StringBuffer();
     PreparedStatement prepStmt = null;
