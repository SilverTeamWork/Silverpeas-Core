/**
* Copyright (C) 2000 - 2011 Silverpeas
*
* This program is free software: you can redistribute it and/or modify
* it under the terms of the GNU Affero General Public License as
* published by the Free Software Foundation, either version 3 of the
* License, or (at your option) any later version.
*
* As a special exception to the terms and conditions of version 3.0 of
* the GPL, you may redistribute this Program in connection with Free/Libre
* Open Source Software ("FLOSS") applications as described in Silverpeas's
* FLOSS exception. You should have received a copy of the text describing
* the FLOSS exception, and it is also available here:
* "http://repository.silverpeas.com/legal/licensing"
*
* This program is distributed in the hope that it will be useful,
* but WITHOUT ANY WARRANTY; without even the implied warranty of
* MERCHANTABILITY or FITNESS FOR A PARTICULAR PURPOSE. See the
* GNU Affero General Public License for more details.
*
* You should have received a copy of the GNU Affero General Public License
* along with this program. If not, see <http://www.gnu.org/licenses/>.
*/
package com.stratelia.silverpeas.silvertrace;

import com.silverpeas.util.FileUtil;
import com.silverpeas.util.StringUtil;
import java.io.CharArrayWriter;
import org.apache.commons.io.IOUtils;
import org.apache.commons.lang3.ArrayUtils;
import org.apache.log4j.Appender;
import org.apache.log4j.ConsoleAppender;
import org.apache.log4j.DailyRollingFileAppender;
import org.apache.log4j.FileAppender;
import org.apache.log4j.Layout;
import org.apache.log4j.Level;
import org.apache.log4j.Logger;
import org.apache.log4j.PatternLayout;
import org.apache.log4j.net.SMTPAppender;

import java.io.File;
import java.io.FileInputStream;
import java.io.FileReader;
import java.io.IOException;
import java.io.InputStream;
import java.io.LineNumberReader;
import java.io.PrintWriter;
import java.util.ArrayList;
import java.util.Enumeration;
import java.util.List;
import java.util.Locale;
import java.util.Properties;
import java.util.ResourceBundle;

/**
* SilverTrace is the trace tool used in silverpeas to trace debug, running infos and errors. This
* is a 'fully' static class. All functions could be called directly and is thread-safe. The trace
* functions are : debug, info, warn, error, fatal.
*
* @author Thierry leroi
*/
public class SilverTrace {

  /**
* Used in setTraceLevel to reset a level trace
*
* @see #setTraceLevel
* @see #getTraceLevel
*/
  public static final int TRACE_LEVEL_UNKNOWN = 0x00000000;
  /**
* Debug-level traces
*
* @see #setTraceLevel
* @see #getTraceLevel
*/
  public static final int TRACE_LEVEL_DEBUG = 0x00000001;
  /**
* Info-level traces
*
* @see #setTraceLevel
* @see #getTraceLevel
*/
  public static final int TRACE_LEVEL_INFO = 0x00000002;
  /**
* Warning-level traces
*
* @see #setTraceLevel
* @see #getTraceLevel
*/
  public static final int TRACE_LEVEL_WARN = 0x00000003;
  /**
* Error-level traces
*
* @see #setTraceLevel
* @see #getTraceLevel
*/
  public static final int TRACE_LEVEL_ERROR = 0x00000004;
  /**
* Fatal-level traces
*
* @see #setTraceLevel
* @see #getTraceLevel
*/
  public static final int TRACE_LEVEL_FATAL = 0x00000005;
  /**
* Appender sending informations on console
*
* @see #addAppenderConsole
* @see #removeAppender
*/
  public static final int APPENDER_CONSOLE = 0x00000001;
  /**
* Appender sending informations on file
*
* @see #addAppenderFile
* @see #removeAppender
*/
  public static final int APPENDER_FILE = 0x00000002;
  /**
* Appender sending informations on rolling file
*
* @see #addAppenderRollingFile
* @see #removeAppender
* @see #ROLLING_MODE_MOUNTH
* @see #ROLLING_MODE_WEEK
* @see #ROLLING_MODE_DAILY
* @see #ROLLING_MODE_HOUR
*/
  public static final int APPENDER_ROLLING_FILE = 0x00000004;
  /**
* Appender sending informations mail
*
* @see #addAppenderMail
* @see #removeAppender
*/
  public static final int APPENDER_MAIL = 0x00000008;
  /**
* Used to remove all appenders attached to a module
*
* @see #removeAppender
*/
  public static final int APPENDER_ALL = 0xFFFFFFFF;

  /**
* The trace file will be copied every 1st day of a mounth with the name :
* FileName.ext.year-mounth A new file named FileName.ext is the created and will contains the
* next mounth's traces Example : MyFile.txt.2001-07
*
* @see #addAppenderRollingFile
*/
  public final static String ROLLING_MODE_MONTH = "'.'yyyy-MM";
  /**
* The trace file will be copied every 1st day of a week with the name : FileName.ext.year-week A
* new file named FileName.ext is the created and will contains the next week's traces Example :
* MyFile.txt.2001-34
*
* @see #addAppenderRollingFile
*/
  public final static String ROLLING_MODE_WEEK = "'.'yyyy-WW";
  /**
* The trace file will be copied every day at midnight with the name :
* FileName.ext.year-mounth-day A new file named FileName.ext is the created and will contains the
* next day's traces Example : MyFile.txt.2001-07-23
*
* @see #addAppenderRollingFile
*/
  public final static String ROLLING_MODE_DAILY = "'.'yyyy-MM-dd";
  /**
* The trace file will be copied every hour with the name : FileName.ext.year-mounth-day-hour A
* new file named FileName.ext is the created and will contains the next hour's traces Example :
* MyFile.txt.2001-07-23-18
*
* @see #addAppenderRollingFile
*/
  public final static String ROLLING_MODE_HOUR = "'.'yyyy-MM-dd-HH";

  /**
* The silverpeas root module's name
*/
  public final static String MODULE_ROOT = "root";
  /**
* The special output for ERROR and FATAL module's name
*/
  public final static String MODULE_ERROR_AND_FATAL = "outErrorAndFatal";
  /**
* The special output for SPY module's name
*/
  public final static String MODULE_SPY = "outSpy";
  /**
* Create action code
*/
  public static final String SPY_ACTION_CREATE = "1";
  /**
* Delete action code
*/
  public static final String SPY_ACTION_DELETE = "2";
  /**
* Update action code
*/
  public static final String SPY_ACTION_UPDATE = "3";
  // Level 1
  /**
* The Bus module's name
*/
  public static final String MODULE_BUS = "bus";
  /**
* The Admin module's name
*/
  public static final String MODULE_ADMIN = "admin";
  /**
* The Components module's name
*/
  public static final String MODULE_COMPONENTS = "components";
  /**
* The Libraries module's name
*/
  public static final String MODULE_LIBRARIES = "libraries";
  // Available modules
  protected static final Properties availableModules = new Properties();
  // Messages
  protected static final MsgTrace traceMessages = new MsgTrace();
  // Directory to the error files
  protected static String errorDir = null;
  // Init finished
  protected static boolean initFinished = false;

  // Initialisation
  static {
    resetAll();
    initFinished = true;
    SilverTrace.info("silvertrace", "SilverTrace.static", "silvertrace.MSG_END_OF_INIT");
  }

  /**
* Trace some debug informations. The programmer is free to display the message he wants...
*
* @param module the module name (ex : root, bus, outlook, ...)
* @param classe the short name of the classe that call this function (ex : "MyFavoriteClass")
* Could be followed by the function name (ex : "MyFavoriteClass.myFunction()")
* @param message a string that will be displayed in the traces
*/
  static public void debug(String module, String classe, String message) {
    debug(module, classe, message, null, null);
  }

  /**
* Trace some debug informations. The programmer is free to display the message he wants... This
* function have one extra parameter : extraInfos to add additional informations
*
* @param module the module name (ex : root, bus, outlook, ...)
* @param classe the short name of the classe that call this function (ex : "MyFavoriteClass")
* Could be followed by the function name (ex : "MyFavoriteClass.myFunction()")
* @param message a string that will be displayed in the traces
* @param extraInfos some extra-informations that are displayed after the message in parentesis
*/
  static public void debug(String module, String classe, String message,
          String extraInfos) {
    debug(module, classe, message, extraInfos, null);
  }

  /**
* Trace some debug informations. The programmer is free to display the message he wants... This
* function have one extra parameters : ex to display an exception
*
* @param module the module name (ex : root, bus, outlook, ...)
* @param classe the short name of the classe that call this function (ex : "MyFavoriteClass")
* Could be followed by the function name (ex : "MyFavoriteClass.myFunction()")
* @param message a string that will be displayed in the traces
* @param ex the exception to trace
*/
  static public void debug(String module, String classe, String message,
          Throwable ex) {
    debug(module, classe, message, null, ex);
  }

  /**
* Trace some debug informations. The programmer is free to display the message he wants... This
* function have two extra parameters : extraInfos to add additional informations ex to display an
* exception
*
* @param module the module name (ex : root, bus, outlook, ...)
* @param classe the short name of the classe that call this function (ex : "MyFavoriteClass")
* Could be followed by the function name (ex : "MyFavoriteClass.myFunction()")
* @param message a string that will be displayed in the traces
* @param extraInfos some extra-informations that are displayed after the message in parentesis
* @param ex the exception to trace
*/
  static public void debug(String module, String classe, String message, String extraInfos,
      Throwable ex) {
    if (initFinished) {
      try {
        Logger logger = getModuleLogger(module);

        if (logger != null && logger.isDebugEnabled()) {
          logger.debug(formatTraceMessage(module, classe, null, message, extraInfos), ex);
        }
      } catch (RuntimeException e) {
        SilverTrace.error("silvertrace", "SilverTrace.debug()",
            "silvertrace.ERR_RUNTIME_ERROR_OCCUR", "Msg=" + message, e);
        emergencyTrace(module, classe, message, extraInfos, ex);
      }
    } else {
      emergencyTrace(module, classe, message, extraInfos, ex);
    }
  }

  /**
* Trace some 'info' informations. The message MUST BE one of the predefined in the property
* files. To add some extra infos, use the function with the 4th parameter : extraInfos
*
* @param module the module name (ex : root, bus, outlook, ...)
* @param classe the short name of the classe that call this function (ex : "MyFavoriteClass")
* Could be followed by the function name (ex : "MyFavoriteClass.myFunction()")
* @param messageID the name of the message to display (ex : "root.MSG_GEN_FILE_NOT_FOUND")
*/
  static public void info(String module, String classe, String messageID) {
    info(module, classe, messageID, null, null);
  }

  /**
* Trace some 'info' informations. The message MUST BE one of the predefined in the property
* files. This function have one extra parameter : extraInfos to add additional informations
*
* @param module the module name (ex : root, bus, outlook, ...)
* @param classe the short name of the classe that call this function (ex : "MyFavoriteClass")
* Could be followed by the function name (ex : "MyFavoriteClass.myFunction()")
* @param messageID the name of the message to display (ex : "root.MSG_GEN_FILE_NOT_FOUND")
* @param extraInfos some extra-informations that are displayed after the message in parentesis
*/
  static public void info(String module, String classe, String messageID,
          String extraInfos) {
    info(module, classe, messageID, extraInfos, null);
  }

  /**
* Trace some 'info' informations. The message MUST BE one of the predefined in the property
* files. This function have one extra parameters : ex to display an exception
*
* @param module the module name (ex : root, bus, outlook, ...)
* @param classe the short name of the classe that call this function (ex : "MyFavoriteClass")
* Could be followed by the function name (ex : "MyFavoriteClass.myFunction()")
* @param messageID the name of the message to display (ex : "root.MSG_GEN_FILE_NOT_FOUND")
* @param ex the exception to trace
*/
  static public void info(String module, String classe, String messageID,
          Throwable ex) {
    info(module, classe, messageID, null, ex);
  }

  /**
* Trace some 'info' informations. The message MUST BE one of the predefined in the property
* files. This function have two extra parameters : extraInfos to add additional informations ex
* to display an exception
*
* @param module the module name (ex : root, bus, outlook, ...)
* @param classe the short name of the classe that call this function (ex : "MyFavoriteClass")
* Could be followed by the function name (ex : "MyFavoriteClass.myFunction()")
* @param messageID the name of the message to display (ex : "root.MSG_GEN_FILE_NOT_FOUND")
* @param extraInfos some extra-informations that are displayed after the message in parentesis
* @param ex the exception to trace
*/
  static public void info(String module, String classe, String messageID,
          String extraInfos, Throwable ex) {
    if (initFinished) {
      try {
        Logger cat = getModuleLogger(module);

        if (cat != null) {
          if (cat.isInfoEnabled()) {
            cat.info(formatTraceMessage(module, classe, messageID,
                    traceMessages.getMsgString(messageID), extraInfos), ex);
          }
        }
      } catch (RuntimeException e) {
        SilverTrace.error("silvertrace", "SilverTrace.info()",
                "silvertrace.ERR_RUNTIME_ERROR_OCCUR", "MsgId=" + messageID, e);
        emergencyTrace(module, classe, messageID, extraInfos, ex);
      }
    } else {
      emergencyTrace(module, classe, messageID, extraInfos, ex);
    }
  }

  /**
* Trace some 'warning' informations. The message MUST BE one of the predefined in the property
* files. To add some extra infos, use the function with the 4th parameter : extraInfos
*
* @param module the module name (ex : root, bus, outlook, ...)
* @param classe the short name of the classe that call this function (ex : "MyFavoriteClass")
* Could be followed by the function name (ex : "MyFavoriteClass.myFunction()")
* @param messageID the name of the message to display (ex : "root.MSG_GEN_FILE_NOT_FOUND")
*/
  static public void warn(String module, String classe, String messageID) {
    warn(module, classe, messageID, null, null);
  }

  /**
* Trace some 'warning' informations. The message MUST BE one of the predefined in the property
* files. This function have one extra parameter : extraInfos to add additional informations
*
* @param module the module name (ex : root, bus, outlook, ...)
* @param classe the short name of the classe that call this function (ex : "MyFavoriteClass")
* Could be followed by the function name (ex : "MyFavoriteClass.myFunction()")
* @param messageID the name of the message to display (ex : "root.MSG_GEN_FILE_NOT_FOUND")
* @param extraInfos some extra-informations that are displayed after the message in parentesis
*/
  static public void warn(String module, String classe, String messageID,
          String extraInfos) {
    warn(module, classe, messageID, extraInfos, null);
  }

  /**
* Trace some 'warning' informations. The message MUST BE one of the predefined in the property
* files. This function have one extra parameters : ex to display an exception
*
* @param module the module name (ex : root, bus, outlook, ...)
* @param classe the short name of the classe that call this function (ex : "MyFavoriteClass")
* Could be followed by the function name (ex : "MyFavoriteClass.myFunction()")
* @param messageID the name of the message to display (ex : "root.MSG_GEN_FILE_NOT_FOUND")
* @param ex the exception to trace
*/
  static public void warn(String module, String classe, String messageID, Throwable ex) {
    warn(module, classe, messageID, null, ex);
  }

  /**
* Trace some 'warning' informations. The message MUST BE one of the predefined in the property
* files. This function have two extra parameters : extraInfos to add additional informations ex
* to display an exception
*
* @param module the module name (ex : root, bus, outlook, ...)
* @param classe the short name of the classe that call this function (ex : "MyFavoriteClass")
* Could be followed by the function name (ex : "MyFavoriteClass.myFunction()")
* @param messageID the name of the message to display (ex : "root.MSG_GEN_FILE_NOT_FOUND")
* @param extraInfos some extra-informations that are displayed after the message in parentesis
* @param ex the exception to trace
*/
  static public void warn(String module, String classe, String messageID, String extraInfos,
          Throwable ex) {
    if (initFinished) {
      try {
        Logger cat = getModuleLogger(module);

        if (cat != null) {
          if (cat.isEnabledFor(Level.WARN)) {
            cat.warn(formatTraceMessage(module, classe, messageID,
                    traceMessages.getMsgString(messageID), extraInfos), ex);
          }
        }
      } catch (RuntimeException e) {
        SilverTrace.error("silvertrace", "SilverTrace.warn()",
                "silvertrace.ERR_RUNTIME_ERROR_OCCUR", "MsgId=" + messageID, e);
        emergencyTrace(module, classe, messageID, extraInfos, ex);
      }
    } else {
      emergencyTrace(module, classe, messageID, extraInfos, ex);
    }
  }

  /**
* Trace some 'error' informations. The message MUST BE one of the predefined in the property
* files. To add some extra infos, use the function with the 4th parameter : extraInfos
*
* @param module the module name (ex : root, bus, outlook, ...)
* @param classe the short name of the classe that call this function (ex : "MyFavoriteClass")
* Could be followed by the function name (ex : "MyFavoriteClass.myFunction()")
* @param messageID the name of the message to display (ex : "root.MSG_GEN_FILE_NOT_FOUND")
*/
  static public void error(String module, String classe, String messageID) {
    error(module, classe, messageID, null, null);
  }

  /**
* Trace some 'error' informations. The message MUST BE one of the predefined in the property
* files. This function have one extra parameter : extraInfos to add additional informations
*
* @param module the module name (ex : root, bus, outlook, ...)
* @param classe the short name of the classe that call this function (ex : "MyFavoriteClass")
* Could be followed by the function name (ex : "MyFavoriteClass.myFunction()")
* @param messageID the name of the message to display (ex : "root.MSG_GEN_FILE_NOT_FOUND")
* @param extraInfos some extra-informations that are displayed after the message in parentesis
*/
  static public void error(String module, String classe, String messageID,
          String extraInfos) {
    error(module, classe, messageID, extraInfos, null);
  }

  /**
* Trace some 'error' informations. The message MUST BE one of the predefined in the property
* files. This function have one extra parameters : ex to display an exception
*
* @param module the module name (ex : root, bus, outlook, ...)
* @param classe the short name of the classe that call this function (ex : "MyFavoriteClass")
* Could be followed by the function name (ex : "MyFavoriteClass.myFunction()")
* @param messageID the name of the message to display (ex : "root.MSG_GEN_FILE_NOT_FOUND")
* @param ex the exception to trace
*/
  static public void error(String module, String classe, String messageID,
          Throwable ex) {
    error(module, classe, messageID, null, ex);
  }

  /**
* Trace some 'error' informations. The message MUST BE one of the predefined in the property
* files. This function have two extra parameters : extraInfos to add additional informations ex
* to display an exception
*
* @param module the module name (ex : root, bus, outlook, ...)
* @param classe the short name of the classe that call this function (ex : "MyFavoriteClass")
* Could be followed by the function name (ex : "MyFavoriteClass.myFunction()")
* @param messageID the name of the message to display (ex : "root.MSG_GEN_FILE_NOT_FOUND")
* @param extraInfos some extra-informations that are displayed after the message in parentesis
* @param ex the exception to trace
*/
  static public void error(String module, String classe, String messageID,
          String extraInfos, Throwable ex) {
    if (initFinished) {
      try {
        // Normal traces
        Logger logger = getModuleLogger(module);

        if (logger != null) {
          if (logger.isEnabledFor(Level.ERROR)) {
            logger.error(formatTraceMessage(module, classe, messageID,
                    traceMessages.getMsgString(messageID), extraInfos), ex);
          }
        }
        // Error and Fatal traces
        logger = getModuleLogger(MODULE_ERROR_AND_FATAL);
        if (logger != null) {
          if (logger.isEnabledFor(Level.ERROR)) {
            logger.error(formatErrorAndFatalMessage(module, classe, messageID,
                    extraInfos, ex));
          }
        }
      } catch (RuntimeException e) {
        if (!module.equals("silvertrace")) {
          SilverTrace.error("silvertrace", "SilverTrace.error()",
                  "silvertrace.ERR_RUNTIME_ERROR_OCCUR", "MsgId=" + messageID, e);
        }
        emergencyTrace(module, classe, messageID, extraInfos, ex);
      }
    } else {
      emergencyTrace(module, classe, messageID, extraInfos, ex);
    }
  }

  /**
* Trace some 'fatal error' informations. The message MUST BE one of the predefined in the
* property files. To add some extra infos, use the function with the 4th parameter : extraInfos
*
* @param module the module name (ex : root, bus, outlook, ...)
* @param classe the short name of the classe that call this function (ex : "MyFavoriteClass")
* Could be followed by the function name (ex : "MyFavoriteClass.myFunction()")
* @param messageID the name of the message to display (ex : "root.MSG_GEN_FILE_NOT_FOUND")
*/
  static public void fatal(String module, String classe, String messageID) {
    fatal(module, classe, messageID, null, null);
  }

  /**
* Trace some 'fatal error' informations. The message MUST BE one of the predefined in the
* property files. This function have one extra parameter : extraInfos to add additional
* informations
*
* @param module the module name (ex : root, bus, outlook, ...)
* @param classe the short name of the classe that call this function (ex : "MyFavoriteClass")
* Could be followed by the function name (ex : "MyFavoriteClass.myFunction()")
* @param messageID the name of the message to display (ex : "root.MSG_GEN_FILE_NOT_FOUND")
* @param extraInfos some extra-informations that are displayed after the message in parentesis
*/
  static public void fatal(String module, String classe, String messageID,
          String extraInfos) {
    fatal(module, classe, messageID, extraInfos, null);
  }

  /**
* Trace some 'fatal error' informations. The message MUST BE one of the predefined in the
* property files. This function have one extra parameters : ex to display an exception
*
* @param module the module name (ex : root, bus, outlook, ...)
* @param classe the short name of the classe that call this function (ex : "MyFavoriteClass")
* Could be followed by the function name (ex : "MyFavoriteClass.myFunction()")
* @param messageID the name of the message to display (ex : "root.MSG_GEN_FILE_NOT_FOUND")
* @param ex the exception to trace
*/
  static public void fatal(String module, String classe, String messageID,
          Throwable ex) {
    fatal(module, classe, messageID, null, ex);
  }

  /**
* Trace some 'fatal error' informations. The message MUST BE one of the predefined in the
* property files. This function have two extra parameters : extraInfos to add additional
* informations ex to display an exception
*
* @param module the module name (ex : root, bus, outlook, ...)
* @param classe the short name of the classe that call this function (ex : "MyFavoriteClass")
* Could be followed by the function name (ex : "MyFavoriteClass.myFunction()")
* @param messageID the name of the message to display (ex : "root.MSG_GEN_FILE_NOT_FOUND")
* @param extraInfos some extra-informations that are displayed after the message in parentesis
* @param ex the exception to trace
*/
  static public void fatal(String module, String classe, String messageID,
          String extraInfos, Throwable ex) {
    if (initFinished) {
      try {
        // Normal traces
        Logger cat = getModuleLogger(module);

        if (cat != null) {
          if (cat.isEnabledFor(Level.FATAL)) {
            cat.fatal(formatTraceMessage(module, classe, messageID,
                    traceMessages.getMsgString(messageID), extraInfos), ex);
          }
        }
        // Error and Fatal traces
        cat = getModuleLogger(MODULE_ERROR_AND_FATAL);
        if (cat != null) {
          if (cat.isEnabledFor(Level.FATAL)) {
            cat.fatal(formatErrorAndFatalMessage(module, classe, messageID,
                    extraInfos, ex));
          }
        }
      } catch (RuntimeException e) {
        SilverTrace.error("silvertrace", "SilverTrace.fatal()",
                "silvertrace.ERR_RUNTIME_ERROR_OCCUR", "MsgId=" + messageID, e);
        emergencyTrace(module, classe, messageID, extraInfos, ex);
      }
    } else {
      emergencyTrace(module, classe, messageID, extraInfos, ex);
    }
  }

  /**
* Trace some actions (create, delete, update) done by a user on an object of an instance in a
* space.
*
* @param module the module name (ex : root, bus, outlook, ...)
* @param classe the short name of the classe that call this function (ex : "MyFavoriteClass")
* Could be followed by the function name (ex : "MyFavoriteClass.myFunction()")
* @param spaceId
* @param instanceId
* @param objectId the object (ex. publication) which is created, deleted ou updated.
* @param userId the user who has created, deleted or updated.
* @param actionId One of the constants SPY_ACTION_CREATE, SPY_ACTION_DELETE,
* SPY_ACTION_UPDATE.
*/
  static public void spy(String module, String classe, String spaceId,
          String instanceId, String objectId, String userId, String actionId) {
    if (initFinished) {
      try {
        Logger cat = getModuleLogger(MODULE_SPY);
        if (cat != null) {
          if (cat.isEnabledFor(Level.FATAL)) {
            cat.fatal(formatSpyMessage(spaceId, instanceId, objectId, userId,
                    actionId));
          }
        }
      } catch (RuntimeException e) {
        SilverTrace.error("silvertrace", "SilverTrace.spy()",
                "silvertrace.ERR_RUNTIME_ERROR_OCCUR", e);
        emergencyTrace(module, classe, null, null, null);
      }
    } else {
      emergencyTrace(module, classe, null, null, null);
    }
  }

  /**
* Reset all modules, messages, appenders and all set debug levels.
*/
  static public void resetAll() {

    availableModules.clear();
    // Reset all appenders and debug levels
    Logger.getRootLogger().getLoggerRepository().resetConfiguration();
    Logger.getRootLogger().setAdditivity(true);
    Logger.getRootLogger().setLevel(Level.ERROR);
    ResourceBundle resources = FileUtil.loadBundle(
            "com.stratelia.silverpeas.silvertrace.settings.silverTrace", Locale.ROOT);
    String pathFiles = resources.getString("pathSilverTrace");
    String languageMessage = resources.getString("language");
    errorDir = resources.getString("ErrorDir");
    // Load the available messages
    traceMessages.initFromProperties(pathFiles, languageMessage);
    // Get available modules
    List<File> theFiles = traceMessages.getPropertyFiles(pathFiles, "");
    for (File theFile : theFiles) {
      InputStream is = null;
      try {
        is = new FileInputStream(theFile);
        Properties currentFileProperties = new Properties();
        currentFileProperties.load(is);
        initFromProperties(currentFileProperties);
      } catch (IOException e) {
        if (initFinished) {
          SilverTrace.error("silvertrace", "SilverTrace.resetAll()",
                  "silvertrace.ERR_INIT_TRACE_FROM_PROP", "File:["
                  + theFile.getAbsolutePath() + "]", e);
        } else {
          emergencyTrace("Error in SilverTrace initialization : Cant load property file : '"
                  + theFile.getAbsolutePath() + "'", e);
        }
      } finally {
        IOUtils.closeQuietly(is);
      }
    }
  }

  /**
* Method declaration
*
* @param filePath
* @see
*/
  static public void applyProperties(String filePath) {
    InputStream is = null;

    try {
      is = new FileInputStream(filePath);
      Properties currentFileProperties = new Properties();
      currentFileProperties.load(is);
      initFromProperties(currentFileProperties);
    } catch (IOException e) {
      if (initFinished) {
        SilverTrace.error("silvertrace", "SilverTrace.resetAll()",
                "silvertrace.ERR_INIT_TRACE_FROM_PROP", "File:[" + filePath + "]", e);
      } else {
        emergencyTrace("Error in SilverTrace applyProperties(" + filePath + ")", e);
      }
    } finally {
      IOUtils.closeQuietly(is);
    }
  }

  /**
* Loads the configuration from the properties given in argument.
*
* @param fileProperties the properties to merge with the current configuration
*/
  static public void initFromProperties(Properties fileProperties) {
    int appenderTypeInt;
    int traceLevelInt;
    String enumModulesName;
    String enumModulesPath;

    try {
      // First, append module if not already exist
      // ----------------------------------------
      enumModulesName = fileProperties.getProperty("module.name");
      enumModulesPath = fileProperties.getProperty("module.path");
      // Set the first lettre of the module name to upper case
      if (StringUtil.isDefined(enumModulesName) && StringUtil.isDefined(enumModulesPath)) {
        int i = enumModulesPath.lastIndexOf('.');
        if ((i > 0) && ((i + 1) < enumModulesPath.length())) {
          StringBuilder ws = new StringBuilder(enumModulesPath);
          ws.setCharAt(i + 1, enumModulesPath.toUpperCase().charAt(i + 1));
          enumModulesPath = ws.toString();
        }
        availableModules.setProperty(enumModulesName, enumModulesPath);
      }
      // Secound, read the appenders
      // --------------------------
      int i = 0;
      String appenderTypeStr = fileProperties.getProperty("appender" + i + ".type");
      // for each appenders
      while (appenderTypeStr != null) {
        // Translate the appender type from the string to the internal constant
        if ("APPENDER_CONSOLE".equalsIgnoreCase(appenderTypeStr)) {
          appenderTypeInt = APPENDER_CONSOLE;
        } else if ("APPENDER_FILE".equalsIgnoreCase(appenderTypeStr)) {
          appenderTypeInt = APPENDER_FILE;
        } else if ("APPENDER_ROLLING_FILE".equalsIgnoreCase(appenderTypeStr)) {
          appenderTypeInt = APPENDER_ROLLING_FILE;
        } else if ("APPENDER_MAIL".equalsIgnoreCase(appenderTypeStr)) {
          appenderTypeInt = APPENDER_MAIL;
        } else {
          appenderTypeInt = APPENDER_ALL;
        }
        boolean appenderEnabled = MsgTrace.getBooleanProperty(fileProperties,
                "appender" + i + ".enabled", true);
        if ((appenderTypeInt != APPENDER_ALL) && appenderEnabled) {
          // Create the appender and attach it to his module
          addAppenderFromProperties(fileProperties, i, appenderTypeInt);
        }
        i++;
        appenderTypeStr = fileProperties.getProperty("appender" + i + ".type");
      }

      // Third, enumerate all modules and look if there are special trace levels
      // on them
      // -------------------------------------------------------------------------------
      Enumeration<String> enumModulesNames = (Enumeration<String>) availableModules.propertyNames();
      while (enumModulesNames.hasMoreElements()) {
        enumModulesName = enumModulesNames.nextElement();
        String traceLevel = fileProperties.getProperty("traceLevel." + enumModulesName);
        if (traceLevel != null) {
          if ("TRACE_LEVEL_DEBUG".equalsIgnoreCase(traceLevel)) {
            traceLevelInt = TRACE_LEVEL_DEBUG;
          } else if ("TRACE_LEVEL_INFO".equalsIgnoreCase(traceLevel)) {
            traceLevelInt = TRACE_LEVEL_INFO;
          } else if ("TRACE_LEVEL_WARN".equalsIgnoreCase(traceLevel)) {
            traceLevelInt = TRACE_LEVEL_WARN;
          } else if ("TRACE_LEVEL_ERROR".equalsIgnoreCase(traceLevel)) {
            traceLevelInt = TRACE_LEVEL_ERROR;
          } else if (traceLevel.equalsIgnoreCase("TRACE_LEVEL_FATAL")) {
            traceLevelInt = TRACE_LEVEL_FATAL;
          } else {
            traceLevelInt = TRACE_LEVEL_UNKNOWN;
          }
          setTraceLevel(enumModulesName, traceLevelInt);
        }
      }
    } catch (Exception e) {
      if (initFinished) {
        SilverTrace.error("silvertrace", "SilverTrace.resetAll()",
                "silvertrace.ERR_INIT_APPENDER_FROM_PROP", e);
      } else {
        emergencyTrace("Error in SilverTrace initFromProperties", e);
      }
    }
  }

  /**
* Set the minimum trace level of a module. All traces less than val will not be taken into
* account
*
* @param module the module name (ex : root, bus, outlook, ...)
* @param val the trace level : could be one of the TRACE_LEVEL_... values. Use
* TRACE_LEVEL_UNKNOWN to remove the level condition for the module.
*/
  static public void setTraceLevel(String module, int val) {
    Logger logger = getModuleLogger(module);

    if (logger != null) {
      switch (val) {
        case TRACE_LEVEL_UNKNOWN:
          logger.setLevel(null);
          break;
        case TRACE_LEVEL_DEBUG:
          logger.setLevel(Level.DEBUG);
          break;
        case TRACE_LEVEL_INFO:
          logger.setLevel(Level.INFO);
          break;
        case TRACE_LEVEL_WARN:
          logger.setLevel(Level.WARN);
          break;
        case TRACE_LEVEL_ERROR:
          logger.setLevel(Level.ERROR);
          break;
        case TRACE_LEVEL_FATAL:
          logger.setLevel(Level.FATAL);
          break;
      }
    }
  }

  /**
* Get the trace level of a module. Depending on the value of chained, it could ask for the
* inherited trace levels or not.
*
* @param module the module name (ex : root, bus, outlook, ...)
* @param chained if false : return a trace level only if the module have been set with one. Else,
* return TRACE_LEVEL_UNKNOWN. If true, look for the inherited trace level.
* @return the trace level of the module or TRACE_LEVEL_UNKNOWN if the module was not found
*/
  static public int getTraceLevel(String module, boolean chained) {
    Logger cat = getModuleLogger(module);
    int log4jLevelInt;
    Level log4jLevel;

    if (cat == null) {
      return (TRACE_LEVEL_UNKNOWN);
    }
    if (chained) {
      // log4jPriority = cat.getChainedPriority();
      log4jLevel = cat.getEffectiveLevel();
    } else {
      // log4jPriority = cat.getPriority();
      log4jLevel = cat.getLevel();
    }

    if (log4jLevel == null) {
      return (TRACE_LEVEL_UNKNOWN);
    }
    // log4jPriorityInt = log4jPriority.toInt();
    log4jLevelInt = log4jLevel.toInt();

    switch (log4jLevelInt) {
      case Level.DEBUG_INT:
        return (TRACE_LEVEL_DEBUG);
      case Level.INFO_INT:
        return (TRACE_LEVEL_INFO);
      case Level.WARN_INT:
        return (TRACE_LEVEL_WARN);
      case Level.ERROR_INT:
        return (TRACE_LEVEL_ERROR);
      case Level.FATAL_INT:
        return (TRACE_LEVEL_FATAL);
      default:
        return (TRACE_LEVEL_UNKNOWN);
    }
  }

  /**
* Add a new console appender to the module. If an appender with the same type have been
* previously set, delete it and replace it with the new created one.
*
* @param module the module name (ex : root, bus, outlook, ...)
* @param patternLayout the things displayed in this appender, could be one of the LAYOUT_...
* constants
* @param consoleName Name of the console output. If null or "", "system.out" is used
*/
  static public void addAppenderConsole(String module, String patternLayout, String consoleName) {
    Logger cat = getModuleLogger(module);
    ConsoleAppender a1 = new ConsoleAppender();

    if (cat != null) {
      try {
        cat.removeAppender(getAppenderName(module, APPENDER_CONSOLE));
        a1.setName(getAppenderName(module, APPENDER_CONSOLE));
        a1.setLayout(SilverTraceLayout.getLayout(patternLayout));
        if (StringUtil.isDefined(consoleName)) {
          a1.setTarget(consoleName);
        }
        a1.activateOptions();
        cat.addAppender(a1);
      } catch (Exception e) {
        if (initFinished) {
          SilverTrace.error("silvertrace", "SilverTrace.addAppenderConsole()",
                  "silvertrace.ERR_CANT_ADD_APPENDER", "Console " + module + ","
                  + patternLayout + "," + consoleName, e);
        } else {
          emergencyTrace("Error in SilverTrace addAppenderConsole", e);
        }
      }
    }
  }

  /**
* Add a new file appender to the module. If an appender with the same type have been previously
* set, delete it and replace it with the new created one.
*
* @param module the module name (ex : root, bus, outlook, ...)
* @param patternLayout the things displayed in this appender, could be one of the LAYOUT_...
* constants
* @param fileName full-path name of the file where the trace are written
* @param appendOnFile true to append at the end of the existing file (if ther is one), false to
* remove old file before writting
*/
  static public void addAppenderFile(String module, String patternLayout,
          String fileName, boolean appendOnFile) {
    Logger cat = getModuleLogger(module);
    FileAppender a1 = new FileAppender();

    if (cat != null) {
      try {
        cat.removeAppender(getAppenderName(module, APPENDER_FILE));
        a1.setName(getAppenderName(module, APPENDER_FILE));
        a1.setLayout(SilverTraceLayout.getLayout(patternLayout));
        a1.setAppend(appendOnFile);
        a1.setFile(fileName);
        a1.activateOptions();
        cat.addAppender(a1);
      } catch (Exception e) {
        if (initFinished) {
          SilverTrace.error("silvertrace", "SilverTrace.addAppenderFile()",
                  "silvertrace.ERR_CANT_ADD_APPENDER", "File " + module + ","
                  + patternLayout + "," + fileName, e);
        } else {
          emergencyTrace("Error in SilverTrace addAppenderFile", e);
        }
      }
    }
  }

  /**
* Add a new rolling file appender to the module. If an appender with the same type have been
* previously set, delete it and replace it with the new created one.
*
* @param module the module name (ex : root, bus, outlook, ...)
* @param patternLayout the things displayed in this appender, could be one of the LAYOUT_...
* constants
* @param fileName full-path name of the file where the trace are written
* @param rollingMode frequency of the rolling file, could be one of the ROLLING_MODE_...
* constants
*/
  static public void addAppenderRollingFile(String module, String patternLayout, String fileName,
          String rollingMode) {
    Logger logger = getModuleLogger(module);

    if (logger != null) {
      try {
        DailyRollingFileAppender a1 = new DailyRollingFileAppender(
                SilverTraceLayout.getLayout(patternLayout), fileName, rollingMode);
        if (MODULE_ROOT.equals(module)) {
          logger = Logger.getRootLogger();
        }
        logger.removeAppender(getAppenderName(module, APPENDER_ROLLING_FILE));
        a1.setName(getAppenderName(module, APPENDER_ROLLING_FILE));
        logger.addAppender(a1);
      } catch (Exception e) {
        if (initFinished) {
          SilverTrace.error("silvertrace", "SilverTrace.addAppenderRollingFile()",
                  "silvertrace.ERR_CANT_ADD_APPENDER", "RollingFile " + module + ","
                  + patternLayout + "," + fileName, e);
        } else {
          emergencyTrace("Error in SilverTrace addAppenderRollingFile", e);
        }
      }
    }
  }

  /**
* Add a new mail appender to the module. If an appender with the same type have been previously
* set, delete it and replace it with the new created one. How it works : mails are only sent when
* an ERROR or FATAL occur. The mail contains the error and the 512 last traces taken into account
* (ie, higher than the trace level).
*
* @param module the module name (ex : root, bus, outlook, ...)
* @param patternLayout the things displayed in this appender, could be one of the LAYOUT_...
* constants
* @param mailHost host name
* @param mailFrom email of the sender
* @param mailTo target email, could be multiple targets separeted with comas
* @param mailSubject subject of the mail
*/
  static public void addAppenderMail(String module, String patternLayout,
          String mailHost, String mailFrom, String mailTo, String mailSubject) {
    Logger cat = getModuleLogger(module);
    SMTPAppender a1 = new SMTPAppender();

    if (cat != null) {
      try {
        cat.removeAppender(getAppenderName(module, APPENDER_MAIL));
        a1.setName(getAppenderName(module, APPENDER_MAIL));
        a1.setLayout(SilverTraceLayout.getLayout(patternLayout));
        a1.setSMTPHost(mailHost);
        a1.setFrom(mailFrom);
        a1.setTo(mailTo);
        a1.setSubject(mailSubject);
        a1.activateOptions();
        cat.addAppender(a1);
      } catch (Exception e) {
        if (initFinished) {
          SilverTrace.error("silvertrace", "SilverTrace.addAppenderMail()",
                  "silvertrace.ERR_CANT_ADD_APPENDER", "SMTP " + module + ","
                  + patternLayout + "," + mailHost, e);
        } else {
          emergencyTrace("Error in SilverTrace addAppenderMail", e);
        }
      }
    }
  }

  /**
* Remove appender(s) attached to a module. typeOfAppender could be one value or a mask of
* multiple appender types
*
* @param module the module name (ex : root, bus, outlook, ...)
* @param typeOfAppender could be a mask of APPENDER_... values or APPENDER_ALL to remove all
* appenders attached to the module
*/
  static public void removeAppender(String module, int typeOfAppender) {
    Logger cat = getModuleLogger(module);

    if (cat != null) {
      if ((typeOfAppender & APPENDER_CONSOLE) == APPENDER_CONSOLE) {
        cat.removeAppender(getAppenderName(module, APPENDER_CONSOLE));
      }
      if ((typeOfAppender & APPENDER_FILE) == APPENDER_FILE) {
        cat.removeAppender(getAppenderName(module, APPENDER_FILE));
      }
      if ((typeOfAppender & APPENDER_ROLLING_FILE) == APPENDER_ROLLING_FILE) {
        cat.removeAppender(getAppenderName(module, APPENDER_ROLLING_FILE));
      }
      if ((typeOfAppender & APPENDER_MAIL) == APPENDER_MAIL) {
        cat.removeAppender(getAppenderName(module, APPENDER_MAIL));
      }
    }
  }

  /**
* The purpose of this function is just to return the list of available modules to the JSP -
* Exploitation page This function is subject to change and SHOULD NOT BE USED by any other page
* or java class...
*
* @return The list of the modules with pairs (<module name>,<log4j-path to this module>)
*/
  static public Properties getModuleList() {
    return availableModules;
  }

  /**
* The purpose of this function is just to return the available appenders for the JSP -
* Exploitation page This function is subject to change and SHOULD NOT BE USED by any other page
* or java class...
*
* @param module the module name (ex : root, bus, outlook, ...)
* @return a mask of the appenders set to this module (not containing the herited ones)
*/
  static public int getAvailableAppenders(String module) {
    Logger cat = getModuleLogger(module);
    int valret = 0;

    if (cat != null) {
      if (cat.getAppender(getAppenderName(module, APPENDER_CONSOLE)) != null) {
        valret = valret | APPENDER_CONSOLE;
      }
      if (cat.getAppender(getAppenderName(module, APPENDER_FILE)) != null) {
        valret = valret | APPENDER_FILE;
      }
      if (cat.getAppender(getAppenderName(module, APPENDER_ROLLING_FILE)) != null) {
        valret = valret | APPENDER_ROLLING_FILE;
      }
      if (cat.getAppender(getAppenderName(module, APPENDER_MAIL)) != null) {
        valret = valret | APPENDER_MAIL;
      }
    }
    return valret;
  }

  /**
* The purpose of this function is just to return informations about an appender for the JSP -
* Exploitation page This function is subject to change and SHOULD NOT BE USED by any other page
* or java class...
*
* @param module the module name (ex : root, bus, outlook, ...)
* @param typeOfAppender the type of appender : one of the APPENDER_... constants
* @return A set of properties discribing the attached appender or null if there is no such
* appender attached to this module
*/
  static public Properties getAppender(String module, int typeOfAppender) {
    Logger cat = getModuleLogger(module);

    if (cat == null) {
      return (null);
    }
    Appender app = cat.getAppender(getAppenderName(module, typeOfAppender));

    if (app == null) {
      return (null);
    }
    Layout lay = app.getLayout();
    PatternLayout layPattern;
    Properties valret = new Properties();

    valret.setProperty("Name", app.getName());
    valret.setProperty("Type", Integer.toString(typeOfAppender));

    if (lay != null) {
      if ("org.apache.log4j.HTMLLayout".equals(lay.getClass().getName())) {
        valret.setProperty("Layout", SilverTraceLayout.LAYOUT_HTML.name());
      }
      if ("org.apache.log4j.PatternLayout".equals(lay.getClass().getName())) {
        layPattern = (PatternLayout) lay;
        valret.setProperty("Layout", SilverTraceLayout.findByPattern(
            layPattern.getConversionPattern()).name());
      }
    }

    if ((typeOfAppender & APPENDER_CONSOLE) == APPENDER_CONSOLE) {
      ConsoleAppender capp = (ConsoleAppender) app;

      valret.setProperty("consoleName", capp.getTarget());
    }
    if ((typeOfAppender & APPENDER_FILE) == APPENDER_FILE) {
      FileAppender fapp = (FileAppender) app;

      valret.setProperty("fileName", fapp.getFile());
      if (fapp.getAppend()) {
        valret.setProperty("append", "true");
      } else {
        valret.setProperty("append", "false");
      }
    }
    if ((typeOfAppender & APPENDER_ROLLING_FILE) == APPENDER_ROLLING_FILE) {
      DailyRollingFileAppender rapp = (DailyRollingFileAppender) app;

      valret.setProperty("fileName", rapp.getFile());
      valret.setProperty("rollingMode", rapp.getDatePattern());
    }
    if ((typeOfAppender & APPENDER_MAIL) == APPENDER_MAIL) {
      SMTPAppender sapp = (SMTPAppender) app;

      valret.setProperty("mailHost", sapp.getSMTPHost());
      valret.setProperty("mailFrom", sapp.getFrom());
      valret.setProperty("mailTo", sapp.getTo());
      valret.setProperty("mailSubject", sapp.getSubject());
    }
    return valret;
  }

  /**
* Returns the message corresponding to the MessageId in the SilverTrace default language
*
* @param messageId the message ID (ex. 'admin.MSG_ERR_GENERAL')
* @return the message if the SilverTrace default language
*/
  static public String getTraceMessage(String messageId) {
    try {
      return traceMessages.getMsgString(messageId);
    } catch (RuntimeException ex) {
      SilverTrace.error("silvertrace", "SilverTrace.getTraceMessage()",
              "silvertrace.ERR_RUNTIME_ERROR_OCCUR", "MsgId=" + messageId, ex);
      return "!!! Messages " + messageId + " NOT FOUND !!!";
    }
  }

  static public String[] getEndFileTrace(String nbLines) {
    int nbl;
    LineNumberReader lnr = null;
    File theFile = new File(errorDir + "/traces.txt");
    List<String> ar = new ArrayList<String>();
    try {
      // Get file length
      long fileLength = theFile.length();
      if (fileLength == 0L) {
        return ArrayUtils.EMPTY_STRING_ARRAY;
      }
      nbl = Integer.parseInt(nbLines);
      lnr = new LineNumberReader(new FileReader(theFile));
      if (nbl > 0) {
        if ((nbl + 1) * 100 < fileLength) {
          lnr.skip(fileLength - ((nbl + 1) * 100));
        }
      }
      String line = lnr.readLine();
      while (line != null) {
        line = lnr.readLine();
        if (line != null) {
          ar.add(line);
        }
      }
      return ar.toArray(new String[ar.size()]);
    } catch (Exception e) {
      SilverTrace.error("silvertrace", "SilverTrace.getEndFileTrace()",
              "silvertrace.ERR_RUNTIME_ERROR_OCCUR", "File NOT FOUND :" + errorDir
              + "/traces.txt", e);
      return ArrayUtils.EMPTY_STRING_ARRAY;
    } finally {
      IOUtils.closeQuietly(lnr);
    }
  }

  /**
* Returns the language-dependant message corresponding to the MessageId
*
* @param messageId the message ID (ex. 'admin.MSG_ERR_GENERAL')
* @param language the language to display the message in
* @return the message if the specified language
*/
  static public String getTraceMessage(String messageId, String language) {
    try {
      return traceMessages.getMsgString(messageId, language);
    } catch (RuntimeException ex) {
      SilverTrace.error("silvertrace", "SilverTrace.getTraceMessage()",
              "silvertrace.ERR_RUNTIME_ERROR_OCCUR", "MsgId=" + messageId
              + " Lang=" + language, ex);
      return "!!! Messages " + messageId + " FOR " + language
              + " NOT FOUND !!!";
    }
  }

  /**
* Method declaration
*
* @param spaceId
* @param instanceId
* @param objectId
* @param userId
* @param actionId
* @return
* @see
*/
  static protected String formatSpyMessage(String spaceId, String instanceId,
          String objectId, String userId, String actionId) {
    StringBuilder valret = new StringBuilder("");

    if (StringUtil.isDefined(spaceId)) {
      valret.append(spaceId);
      valret.append(",");
    }
    if (StringUtil.isDefined(instanceId)) {
      valret.append(instanceId);
      valret.append(",");
    }
    if (StringUtil.isDefined(objectId)) {
      valret.append(objectId);
      valret.append(",");
    }
    if (StringUtil.isDefined(userId)) {
      valret.append(userId);
      valret.append(",");
    }
    if (StringUtil.isDefined(actionId)) {
      valret.append(actionId);
    }

    return valret.toString();
  }

  /**
* Format the trace message for the Error and Fatal specific case
*
* @param module
* @param classe
* @param messageID
* @param extraInfos
* @param ex
* @return the built message
*/
  static protected String formatErrorAndFatalMessage(String module,
          String classe, String messageID, String extraInfos, Throwable ex) {
    String extraParams;
    if (ex != null) {
      CharArrayWriter buffer = new CharArrayWriter();
      ex.printStackTrace(new PrintWriter(buffer));
      if (StringUtil.isDefined(extraInfos)) {
        extraParams = extraInfos + ", EXCEPTION : " + buffer.toString();
      } else {
        extraParams = "EXCEPTION : " + buffer.toString();
      }
    } else {
      extraParams = extraInfos;
    }
    return formatTraceMessage(module, classe, messageID, traceMessages.getMsgString(messageID),
            extraParams);
  }

  /**
* Format the trace message to send to log4j
*
* @param module
* @param classe
* @param messageID
* @param message
* @param extraInfos
* @return the built message
*/
  static protected String formatTraceMessage(String module, String classe,
          String messageID, String message, String extraInfos) {
    StringBuilder valret = new StringBuilder("");

    if (StringUtil.isDefined(messageID)) {
      valret.append(messageID).append(" | ");
    }
    if (StringUtil.isDefined(classe)) {
      valret.append("MODULE : ").append(module).append(".").append(classe).append(" | ");
    } else {
      valret.append("MODULE : ").append(module).append(" | ");
    }
    if (StringUtil.isDefined(message)) {
      valret.append(message);
    }

    if (StringUtil.isDefined(extraInfos)) {
      valret.append(" (").append(extraInfos).append(")");
    }
    return valret.toString();
  }

  /**
* Translate the @ErrorDir@ into the real value
*
* @param fileName
*/
  static protected String translateFileName(String fileName) {
    String valret = fileName;
    int index;

    if (StringUtil.isDefined(fileName)) {
      index = fileName.indexOf("@ErrorDir@");
      if (index == 0) {
        valret = errorDir + fileName.substring(index + 10, fileName.length());
      } else if (index > 0) {
        valret = fileName.substring(0, index) + errorDir
                + fileName.substring(index + 10, fileName.length());
      }
    }
    return valret;
  }

  /**
* Read appender information from a property file and attach it to it's module
*
* @param fileProperties
* @param appenderNumber
* @param appenderType
*/
  static protected void addAppenderFromProperties(Properties fileProperties,
          int appenderNumber, int appenderType) {
    String fileName;
    String consoleName;
    boolean append;
    String rollingModeName;
    String rollingMode;
    String mailHost;
    String mailFrom;
    String mailTo;
    String mailSubject;

    // Retrieve the properties of the current appender and call the function
    // that will create and attach it
    //
    String module = fileProperties.getProperty("appender" + Integer.toString(appenderNumber)
        + ".module");
    if (module == null) {
      module = MODULE_ROOT;
    }
    String layoutName = fileProperties.getProperty("appender" + Integer.toString(appenderNumber)
        + ".layout");
    SilverTraceLayout layout;
    if (layoutName == null) {
      layout = SilverTraceLayout.LAYOUT_SHORT;
    } else {
      layout = SilverTraceLayout.getSilverTraceLayout(layoutName);
    }
    switch (appenderType) {
      case APPENDER_CONSOLE:
        consoleName = fileProperties.getProperty("appender" + Integer.toString(appenderNumber)
            + ".consoleName");
        addAppenderConsole(module, layout.name(), consoleName);
        break;
      case APPENDER_FILE:
        fileName = translateFileName(fileProperties.getProperty("appender"
            + Integer.toString(appenderNumber) + ".fileName"));
        append = MsgTrace.getBooleanProperty(fileProperties, "appender"
                + Integer.toString(appenderNumber) + ".append", true);
        addAppenderFile(module, layout.name(), fileName, append);
        break;
      case APPENDER_ROLLING_FILE:
        fileName = translateFileName(fileProperties.getProperty("appender"
                + Integer.toString(appenderNumber) + ".fileName"));
        rollingModeName = fileProperties.getProperty("appender"
                + Integer.toString(appenderNumber) + ".rollingMode");
        if (!StringUtil.isDefined(rollingModeName)) {
          rollingMode = ROLLING_MODE_DAILY;
        } else if ("ROLLING_MODE_MOUNTH".equalsIgnoreCase(rollingModeName)) {
          rollingMode = ROLLING_MODE_MONTH;
        } else if ("ROLLING_MODE_WEEK".equalsIgnoreCase(rollingModeName)) {
          rollingMode = ROLLING_MODE_WEEK;
        } else if ("ROLLING_MODE_DAILY".equalsIgnoreCase(rollingModeName)) {
          rollingMode = ROLLING_MODE_DAILY;
        } else if ("ROLLING_MODE_HOUR".equalsIgnoreCase(rollingModeName)) {
          rollingMode = ROLLING_MODE_HOUR;
        } else {
          rollingMode = rollingModeName;
        }
        addAppenderRollingFile(module, layout.name(), fileName, rollingMode);
        break;
      case APPENDER_MAIL:
        mailHost = fileProperties.getProperty("appender"
                + Integer.toString(appenderNumber) + ".mailHost");
        mailFrom = fileProperties.getProperty("appender"
                + Integer.toString(appenderNumber) + ".mailFrom");
        mailTo = fileProperties.getProperty("appender"
                + Integer.toString(appenderNumber) + ".mailTo");
        mailSubject = fileProperties.getProperty("appender"
                + Integer.toString(appenderNumber) + ".mailSubject");
        addAppenderMail(module, layout.name(), mailHost, mailFrom, mailTo, mailSubject);
        break;
    }
  }

  /**
<<<<<<< HEAD
* Return the category associated to a module or to a module's class
*
* @param module
* @param classToAppend
* @return
*/
  static protected Logger getModuleLogger(String module, String classToAppend) {
=======
   * Return the category associated to a module or to a module's class
   *
   *
   * @param module
   * @return
   */
  static protected Logger getModuleLogger(String module) {
>>>>>>> c137094a
    if (MODULE_ROOT.equalsIgnoreCase(module)) {
      return Logger.getRootLogger();
    }
    String modulePath = availableModules.getProperty(module);
    if (modulePath == null) {
      return null;
    }
    return Logger.getLogger(modulePath);
  }

  /**
* Return the name of the appender depending on it's attached module and type
*
* @param module
* @param typeOfAppender
* @return
*/
  static protected String getAppenderName(String module, int typeOfAppender) {
    if ((typeOfAppender & APPENDER_CONSOLE) == APPENDER_CONSOLE) {
      return (module + ".ConsoleAppender");
    }
    if ((typeOfAppender & APPENDER_FILE) == APPENDER_FILE) {
      return (module + ".FileAppender");
    }
    if ((typeOfAppender & APPENDER_ROLLING_FILE) == APPENDER_ROLLING_FILE) {
      return (module + ".DailyRollingFileAppender");
    }
    if ((typeOfAppender & APPENDER_MAIL) == APPENDER_MAIL) {
      return (module + ".SMTPAppender");
    }
    return null;
  }

  /**
* Method declaration
*
* @param msgToTrace
* @param ex
* @see
*/
  static protected void emergencyTrace(String msgToTrace, Throwable ex) {
    StringBuilder sb = new StringBuilder(msgToTrace);
    if (ex != null) {
      sb.append("| Ex : ").append(ex.getMessage());
    }
    System.err.println(sb.toString());
    if (ex != null) {
      System.err.println(ex);
    }
  }

  /**
* Method declaration
*
* @param module
* @param classe
* @param msgToTrace
* @param extraInfos
* @param ex
* @see
*/
  static protected void emergencyTrace(String module, String classe,
          String msgToTrace, String extraInfos, Throwable ex) {
    StringBuilder sb = new StringBuilder(
            "SilverTrace can't display normaly the message : ");

    if (module != null) {
      sb.append(" Module : ").append(module);
    }
    if (classe != null) {
      sb.append("| Classe : ").append(classe);
    }
    if (msgToTrace != null) {
      sb.append("| Msg : ").append(msgToTrace);
    }
    if (extraInfos != null) {
      sb.append(" (").append(extraInfos).append(")");
    }
    emergencyTrace(sb.toString(), ex);
  }
}<|MERGE_RESOLUTION|>--- conflicted
+++ resolved
@@ -1,43 +1,26 @@
 /**
-* Copyright (C) 2000 - 2011 Silverpeas
-*
-* This program is free software: you can redistribute it and/or modify
-* it under the terms of the GNU Affero General Public License as
-* published by the Free Software Foundation, either version 3 of the
-* License, or (at your option) any later version.
-*
-* As a special exception to the terms and conditions of version 3.0 of
-* the GPL, you may redistribute this Program in connection with Free/Libre
-* Open Source Software ("FLOSS") applications as described in Silverpeas's
-* FLOSS exception. You should have received a copy of the text describing
-* the FLOSS exception, and it is also available here:
-* "http://repository.silverpeas.com/legal/licensing"
-*
-* This program is distributed in the hope that it will be useful,
-* but WITHOUT ANY WARRANTY; without even the implied warranty of
-* MERCHANTABILITY or FITNESS FOR A PARTICULAR PURPOSE. See the
-* GNU Affero General Public License for more details.
-*
-* You should have received a copy of the GNU Affero General Public License
-* along with this program. If not, see <http://www.gnu.org/licenses/>.
-*/
+ * Copyright (C) 2000 - 2011 Silverpeas
+ * 
+* This program is free software: you can redistribute it and/or modify it under the terms of the
+ * GNU Affero General Public License as published by the Free Software Foundation, either version 3
+ * of the License, or (at your option) any later version.
+ * 
+* As a special exception to the terms and conditions of version 3.0 of the GPL, you may
+ * redistribute this Program in connection with Free/Libre Open Source Software ("FLOSS")
+ * applications as described in Silverpeas's FLOSS exception. You should have received a copy of the
+ * text describing the FLOSS exception, and it is also available here:
+ * "http://www.silverpeas.com/legal/licensing"
+ * 
+* This program is distributed in the hope that it will be useful, but WITHOUT ANY WARRANTY; without
+ * even the implied warranty of MERCHANTABILITY or FITNESS FOR A PARTICULAR PURPOSE. See the GNU
+ * Affero General Public License for more details.
+ * 
+* You should have received a copy of the GNU Affero General Public License along with this program.
+ * If not, see <http://www.gnu.org/licenses/>.
+ */
 package com.stratelia.silverpeas.silvertrace;
 
-import com.silverpeas.util.FileUtil;
-import com.silverpeas.util.StringUtil;
 import java.io.CharArrayWriter;
-import org.apache.commons.io.IOUtils;
-import org.apache.commons.lang3.ArrayUtils;
-import org.apache.log4j.Appender;
-import org.apache.log4j.ConsoleAppender;
-import org.apache.log4j.DailyRollingFileAppender;
-import org.apache.log4j.FileAppender;
-import org.apache.log4j.Layout;
-import org.apache.log4j.Level;
-import org.apache.log4j.Logger;
-import org.apache.log4j.PatternLayout;
-import org.apache.log4j.net.SMTPAppender;
-
 import java.io.File;
 import java.io.FileInputStream;
 import java.io.FileReader;
@@ -52,169 +35,182 @@
 import java.util.Properties;
 import java.util.ResourceBundle;
 
+import org.apache.commons.io.IOUtils;
+import org.apache.commons.lang3.ArrayUtils;
+import org.apache.log4j.Appender;
+import org.apache.log4j.ConsoleAppender;
+import org.apache.log4j.DailyRollingFileAppender;
+import org.apache.log4j.FileAppender;
+import org.apache.log4j.Layout;
+import org.apache.log4j.Level;
+import org.apache.log4j.Logger;
+import org.apache.log4j.PatternLayout;
+import org.apache.log4j.net.SMTPAppender;
+
+import com.silverpeas.util.FileUtil;
+import com.silverpeas.util.StringUtil;
+
 /**
-* SilverTrace is the trace tool used in silverpeas to trace debug, running infos and errors. This
-* is a 'fully' static class. All functions could be called directly and is thread-safe. The trace
-* functions are : debug, info, warn, error, fatal.
-*
+ * SilverTrace is the trace tool used in silverpeas to trace debug, running infos and errors. This
+ * is a 'fully' static class. All functions could be called directly and is thread-safe. The trace
+ * functions are : debug, info, warn, error, fatal.
+ * 
 * @author Thierry leroi
-*/
+ */
 public class SilverTrace {
 
   /**
-* Used in setTraceLevel to reset a level trace
-*
+   * Used in setTraceLevel to reset a level trace.
+   *   
+   * @see #setTraceLevel
+   * @see #getTraceLevel
+   */
+  public static final int TRACE_LEVEL_UNKNOWN = 0x00000000;
+  /**
+   * Debug-level traces.
+   *   
+   * @see #setTraceLevel
+   * @see #getTraceLevel
+   */
+  public static final int TRACE_LEVEL_DEBUG = 0x00000001;
+  /**
+   * Info-level traces
+   *   
 * @see #setTraceLevel
-* @see #getTraceLevel
-*/
-  public static final int TRACE_LEVEL_UNKNOWN = 0x00000000;
-  /**
-* Debug-level traces
-*
+   * @see #getTraceLevel
+   */
+  public static final int TRACE_LEVEL_INFO = 0x00000002;
+  /**
+   * Warning-level traces
+   *   
 * @see #setTraceLevel
-* @see #getTraceLevel
-*/
-  public static final int TRACE_LEVEL_DEBUG = 0x00000001;
-  /**
-* Info-level traces
-*
+   * @see #getTraceLevel
+   */
+  public static final int TRACE_LEVEL_WARN = 0x00000003;
+  /**
+   * Error-level traces
+   *   
 * @see #setTraceLevel
-* @see #getTraceLevel
-*/
-  public static final int TRACE_LEVEL_INFO = 0x00000002;
-  /**
-* Warning-level traces
-*
+   * @see #getTraceLevel
+   */
+  public static final int TRACE_LEVEL_ERROR = 0x00000004;
+  /**
+   * Fatal-level traces
+   *   
 * @see #setTraceLevel
-* @see #getTraceLevel
-*/
-  public static final int TRACE_LEVEL_WARN = 0x00000003;
-  /**
-* Error-level traces
-*
-* @see #setTraceLevel
-* @see #getTraceLevel
-*/
-  public static final int TRACE_LEVEL_ERROR = 0x00000004;
-  /**
-* Fatal-level traces
-*
-* @see #setTraceLevel
-* @see #getTraceLevel
-*/
+   * @see #getTraceLevel
+   */
   public static final int TRACE_LEVEL_FATAL = 0x00000005;
   /**
-* Appender sending informations on console
-*
+   * Appender sending informations on console
+   *   
 * @see #addAppenderConsole
+   * @see #removeAppender
+   */
+  public static final int APPENDER_CONSOLE = 0x00000001;
+  /**
+   * Appender sending informations on file
+   *   
+* @see #addAppenderFile
+   * @see #removeAppender
+   */
+  public static final int APPENDER_FILE = 0x00000002;
+  /**
+   * Appender sending informations on rolling file
+   *   
+* @see #addAppenderRollingFile
+   * @see #removeAppender
+   * @see #ROLLING_MODE_MOUNTH
+   * @see #ROLLING_MODE_WEEK
+   * @see #ROLLING_MODE_DAILY
+   * @see #ROLLING_MODE_HOUR
+   */
+  public static final int APPENDER_ROLLING_FILE = 0x00000004;
+  /**
+   * Appender sending informations mail
+   *   
+* @see #addAppenderMail
+   * @see #removeAppender
+   */
+  public static final int APPENDER_MAIL = 0x00000008;
+  /**
+   * Used to remove all appenders attached to a module
+   *   
 * @see #removeAppender
-*/
-  public static final int APPENDER_CONSOLE = 0x00000001;
-  /**
-* Appender sending informations on file
-*
-* @see #addAppenderFile
-* @see #removeAppender
-*/
-  public static final int APPENDER_FILE = 0x00000002;
-  /**
-* Appender sending informations on rolling file
-*
+   */
+  public static final int APPENDER_ALL = 0xFFFFFFFF;
+  /**
+   * The trace file will be copied every 1st day of a mounth with the name :
+   * FileName.ext.year-mounth A new file named FileName.ext is the created and will contains the
+   * next mounth's traces Example : MyFile.txt.2001-07
+   *   
 * @see #addAppenderRollingFile
-* @see #removeAppender
-* @see #ROLLING_MODE_MOUNTH
-* @see #ROLLING_MODE_WEEK
-* @see #ROLLING_MODE_DAILY
-* @see #ROLLING_MODE_HOUR
-*/
-  public static final int APPENDER_ROLLING_FILE = 0x00000004;
-  /**
-* Appender sending informations mail
-*
-* @see #addAppenderMail
-* @see #removeAppender
-*/
-  public static final int APPENDER_MAIL = 0x00000008;
-  /**
-* Used to remove all appenders attached to a module
-*
-* @see #removeAppender
-*/
-  public static final int APPENDER_ALL = 0xFFFFFFFF;
-
-  /**
-* The trace file will be copied every 1st day of a mounth with the name :
-* FileName.ext.year-mounth A new file named FileName.ext is the created and will contains the
-* next mounth's traces Example : MyFile.txt.2001-07
-*
+   */
+  public final static String ROLLING_MODE_MONTH = "'.'yyyy-MM";
+  /**
+   * The trace file will be copied every 1st day of a week with the name : FileName.ext.year-week A
+   * new file named FileName.ext is the created and will contains the next week's traces Example :
+   * MyFile.txt.2001-34
+   *   
 * @see #addAppenderRollingFile
-*/
-  public final static String ROLLING_MODE_MONTH = "'.'yyyy-MM";
-  /**
-* The trace file will be copied every 1st day of a week with the name : FileName.ext.year-week A
-* new file named FileName.ext is the created and will contains the next week's traces Example :
-* MyFile.txt.2001-34
-*
+   */
+  public final static String ROLLING_MODE_WEEK = "'.'yyyy-WW";
+  /**
+   * The trace file will be copied every day at midnight with the name :
+   * FileName.ext.year-mounth-day A new file named FileName.ext is the created and will contains the
+   * next day's traces Example : MyFile.txt.2001-07-23
+   *   
 * @see #addAppenderRollingFile
-*/
-  public final static String ROLLING_MODE_WEEK = "'.'yyyy-WW";
-  /**
-* The trace file will be copied every day at midnight with the name :
-* FileName.ext.year-mounth-day A new file named FileName.ext is the created and will contains the
-* next day's traces Example : MyFile.txt.2001-07-23
-*
+   */
+  public final static String ROLLING_MODE_DAILY = "'.'yyyy-MM-dd";
+  /**
+   * The trace file will be copied every hour with the name : FileName.ext.year-mounth-day-hour A
+   * new file named FileName.ext is the created and will contains the next hour's traces Example :
+   * MyFile.txt.2001-07-23-18
+   *   
 * @see #addAppenderRollingFile
-*/
-  public final static String ROLLING_MODE_DAILY = "'.'yyyy-MM-dd";
-  /**
-* The trace file will be copied every hour with the name : FileName.ext.year-mounth-day-hour A
-* new file named FileName.ext is the created and will contains the next hour's traces Example :
-* MyFile.txt.2001-07-23-18
-*
-* @see #addAppenderRollingFile
-*/
+   */
   public final static String ROLLING_MODE_HOUR = "'.'yyyy-MM-dd-HH";
-
-  /**
-* The silverpeas root module's name
-*/
+  /**
+   * The silverpeas root module's name
+   */
   public final static String MODULE_ROOT = "root";
   /**
-* The special output for ERROR and FATAL module's name
-*/
+   * The special output for ERROR and FATAL module's name
+   */
   public final static String MODULE_ERROR_AND_FATAL = "outErrorAndFatal";
   /**
-* The special output for SPY module's name
-*/
+   * The special output for SPY module's name
+   */
   public final static String MODULE_SPY = "outSpy";
   /**
-* Create action code
-*/
+   * Create action code
+   */
   public static final String SPY_ACTION_CREATE = "1";
   /**
-* Delete action code
-*/
+   * Delete action code
+   */
   public static final String SPY_ACTION_DELETE = "2";
   /**
-* Update action code
-*/
+   * Update action code
+   */
   public static final String SPY_ACTION_UPDATE = "3";
   // Level 1
   /**
-* The Bus module's name
-*/
+   * The Bus module's name
+   */
   public static final String MODULE_BUS = "bus";
   /**
-* The Admin module's name
-*/
+   * The Admin module's name
+   */
   public static final String MODULE_ADMIN = "admin";
   /**
-* The Components module's name
-*/
+   * The Components module's name
+   */
   public static final String MODULE_COMPONENTS = "components";
   /**
-* The Libraries module's name
-*/
+   * The Libraries module's name
+   */
   public static final String MODULE_LIBRARIES = "libraries";
   // Available modules
   protected static final Properties availableModules = new Properties();
@@ -233,59 +229,59 @@
   }
 
   /**
-* Trace some debug informations. The programmer is free to display the message he wants...
-*
-* @param module the module name (ex : root, bus, outlook, ...)
-* @param classe the short name of the classe that call this function (ex : "MyFavoriteClass")
-* Could be followed by the function name (ex : "MyFavoriteClass.myFunction()")
-* @param message a string that will be displayed in the traces
-*/
+   * Trace some debug informations. The programmer is free to display the message he wants...
+   *   
+* @param module the module name (ex : root, bus, outlook, ...)
+   * @param classe the short name of the classe that call this function (ex : "MyFavoriteClass")
+   * Could be followed by the function name (ex : "MyFavoriteClass.myFunction()")
+   * @param message a string that will be displayed in the traces
+   */
   static public void debug(String module, String classe, String message) {
     debug(module, classe, message, null, null);
   }
 
   /**
-* Trace some debug informations. The programmer is free to display the message he wants... This
-* function have one extra parameter : extraInfos to add additional informations
-*
-* @param module the module name (ex : root, bus, outlook, ...)
-* @param classe the short name of the classe that call this function (ex : "MyFavoriteClass")
-* Could be followed by the function name (ex : "MyFavoriteClass.myFunction()")
-* @param message a string that will be displayed in the traces
-* @param extraInfos some extra-informations that are displayed after the message in parentesis
-*/
+   * Trace some debug informations. The programmer is free to display the message he wants... This
+   * function have one extra parameter : extraInfos to add additional informations
+   *   
+* @param module the module name (ex : root, bus, outlook, ...)
+   * @param classe the short name of the classe that call this function (ex : "MyFavoriteClass")
+   * Could be followed by the function name (ex : "MyFavoriteClass.myFunction()")
+   * @param message a string that will be displayed in the traces
+   * @param extraInfos some extra-informations that are displayed after the message in parentesis
+   */
   static public void debug(String module, String classe, String message,
-          String extraInfos) {
+      String extraInfos) {
     debug(module, classe, message, extraInfos, null);
   }
 
   /**
-* Trace some debug informations. The programmer is free to display the message he wants... This
-* function have one extra parameters : ex to display an exception
-*
-* @param module the module name (ex : root, bus, outlook, ...)
-* @param classe the short name of the classe that call this function (ex : "MyFavoriteClass")
-* Could be followed by the function name (ex : "MyFavoriteClass.myFunction()")
-* @param message a string that will be displayed in the traces
-* @param ex the exception to trace
-*/
+   * Trace some debug informations. The programmer is free to display the message he wants... This
+   * function have one extra parameters : ex to display an exception
+   *   
+* @param module the module name (ex : root, bus, outlook, ...)
+   * @param classe the short name of the classe that call this function (ex : "MyFavoriteClass")
+   * Could be followed by the function name (ex : "MyFavoriteClass.myFunction()")
+   * @param message a string that will be displayed in the traces
+   * @param ex the exception to trace
+   */
   static public void debug(String module, String classe, String message,
-          Throwable ex) {
+      Throwable ex) {
     debug(module, classe, message, null, ex);
   }
 
   /**
-* Trace some debug informations. The programmer is free to display the message he wants... This
-* function have two extra parameters : extraInfos to add additional informations ex to display an
-* exception
-*
-* @param module the module name (ex : root, bus, outlook, ...)
-* @param classe the short name of the classe that call this function (ex : "MyFavoriteClass")
-* Could be followed by the function name (ex : "MyFavoriteClass.myFunction()")
-* @param message a string that will be displayed in the traces
-* @param extraInfos some extra-informations that are displayed after the message in parentesis
-* @param ex the exception to trace
-*/
+   * Trace some debug informations. The programmer is free to display the message he wants... This
+   * function have two extra parameters : extraInfos to add additional informations ex to display an
+   * exception
+   *   
+* @param module the module name (ex : root, bus, outlook, ...)
+   * @param classe the short name of the classe that call this function (ex : "MyFavoriteClass")
+   * Could be followed by the function name (ex : "MyFavoriteClass.myFunction()")
+   * @param message a string that will be displayed in the traces
+   * @param extraInfos some extra-informations that are displayed after the message in parentesis
+   * @param ex the exception to trace
+   */
   static public void debug(String module, String classe, String message, String extraInfos,
       Throwable ex) {
     if (initFinished) {
@@ -306,62 +302,62 @@
   }
 
   /**
-* Trace some 'info' informations. The message MUST BE one of the predefined in the property
-* files. To add some extra infos, use the function with the 4th parameter : extraInfos
-*
-* @param module the module name (ex : root, bus, outlook, ...)
-* @param classe the short name of the classe that call this function (ex : "MyFavoriteClass")
-* Could be followed by the function name (ex : "MyFavoriteClass.myFunction()")
-* @param messageID the name of the message to display (ex : "root.MSG_GEN_FILE_NOT_FOUND")
-*/
+   * Trace some 'info' informations. The message MUST BE one of the predefined in the property
+   * files. To add some extra infos, use the function with the 4th parameter : extraInfos
+   *   
+* @param module the module name (ex : root, bus, outlook, ...)
+   * @param classe the short name of the classe that call this function (ex : "MyFavoriteClass")
+   * Could be followed by the function name (ex : "MyFavoriteClass.myFunction()")
+   * @param messageID the name of the message to display (ex : "root.MSG_GEN_FILE_NOT_FOUND")
+   */
   static public void info(String module, String classe, String messageID) {
     info(module, classe, messageID, null, null);
   }
 
   /**
-* Trace some 'info' informations. The message MUST BE one of the predefined in the property
-* files. This function have one extra parameter : extraInfos to add additional informations
-*
-* @param module the module name (ex : root, bus, outlook, ...)
-* @param classe the short name of the classe that call this function (ex : "MyFavoriteClass")
-* Could be followed by the function name (ex : "MyFavoriteClass.myFunction()")
-* @param messageID the name of the message to display (ex : "root.MSG_GEN_FILE_NOT_FOUND")
-* @param extraInfos some extra-informations that are displayed after the message in parentesis
-*/
+   * Trace some 'info' informations. The message MUST BE one of the predefined in the property
+   * files. This function have one extra parameter : extraInfos to add additional informations
+   *   
+* @param module the module name (ex : root, bus, outlook, ...)
+   * @param classe the short name of the classe that call this function (ex : "MyFavoriteClass")
+   * Could be followed by the function name (ex : "MyFavoriteClass.myFunction()")
+   * @param messageID the name of the message to display (ex : "root.MSG_GEN_FILE_NOT_FOUND")
+   * @param extraInfos some extra-informations that are displayed after the message in parentesis
+   */
   static public void info(String module, String classe, String messageID,
-          String extraInfos) {
+      String extraInfos) {
     info(module, classe, messageID, extraInfos, null);
   }
 
   /**
-* Trace some 'info' informations. The message MUST BE one of the predefined in the property
-* files. This function have one extra parameters : ex to display an exception
-*
-* @param module the module name (ex : root, bus, outlook, ...)
-* @param classe the short name of the classe that call this function (ex : "MyFavoriteClass")
-* Could be followed by the function name (ex : "MyFavoriteClass.myFunction()")
-* @param messageID the name of the message to display (ex : "root.MSG_GEN_FILE_NOT_FOUND")
-* @param ex the exception to trace
-*/
+   * Trace some 'info' informations. The message MUST BE one of the predefined in the property
+   * files. This function have one extra parameters : ex to display an exception
+   *   
+* @param module the module name (ex : root, bus, outlook, ...)
+   * @param classe the short name of the classe that call this function (ex : "MyFavoriteClass")
+   * Could be followed by the function name (ex : "MyFavoriteClass.myFunction()")
+   * @param messageID the name of the message to display (ex : "root.MSG_GEN_FILE_NOT_FOUND")
+   * @param ex the exception to trace
+   */
   static public void info(String module, String classe, String messageID,
-          Throwable ex) {
+      Throwable ex) {
     info(module, classe, messageID, null, ex);
   }
 
   /**
-* Trace some 'info' informations. The message MUST BE one of the predefined in the property
-* files. This function have two extra parameters : extraInfos to add additional informations ex
-* to display an exception
-*
-* @param module the module name (ex : root, bus, outlook, ...)
-* @param classe the short name of the classe that call this function (ex : "MyFavoriteClass")
-* Could be followed by the function name (ex : "MyFavoriteClass.myFunction()")
-* @param messageID the name of the message to display (ex : "root.MSG_GEN_FILE_NOT_FOUND")
-* @param extraInfos some extra-informations that are displayed after the message in parentesis
-* @param ex the exception to trace
-*/
+   * Trace some 'info' informations. The message MUST BE one of the predefined in the property
+   * files. This function have two extra parameters : extraInfos to add additional informations ex
+   * to display an exception
+   *   
+* @param module the module name (ex : root, bus, outlook, ...)
+   * @param classe the short name of the classe that call this function (ex : "MyFavoriteClass")
+   * Could be followed by the function name (ex : "MyFavoriteClass.myFunction()")
+   * @param messageID the name of the message to display (ex : "root.MSG_GEN_FILE_NOT_FOUND")
+   * @param extraInfos some extra-informations that are displayed after the message in parentesis
+   * @param ex the exception to trace
+   */
   static public void info(String module, String classe, String messageID,
-          String extraInfos, Throwable ex) {
+      String extraInfos, Throwable ex) {
     if (initFinished) {
       try {
         Logger cat = getModuleLogger(module);
@@ -369,12 +365,12 @@
         if (cat != null) {
           if (cat.isInfoEnabled()) {
             cat.info(formatTraceMessage(module, classe, messageID,
-                    traceMessages.getMsgString(messageID), extraInfos), ex);
+                traceMessages.getMsgString(messageID), extraInfos), ex);
           }
         }
       } catch (RuntimeException e) {
         SilverTrace.error("silvertrace", "SilverTrace.info()",
-                "silvertrace.ERR_RUNTIME_ERROR_OCCUR", "MsgId=" + messageID, e);
+            "silvertrace.ERR_RUNTIME_ERROR_OCCUR", "MsgId=" + messageID, e);
         emergencyTrace(module, classe, messageID, extraInfos, ex);
       }
     } else {
@@ -383,61 +379,61 @@
   }
 
   /**
-* Trace some 'warning' informations. The message MUST BE one of the predefined in the property
-* files. To add some extra infos, use the function with the 4th parameter : extraInfos
-*
-* @param module the module name (ex : root, bus, outlook, ...)
-* @param classe the short name of the classe that call this function (ex : "MyFavoriteClass")
-* Could be followed by the function name (ex : "MyFavoriteClass.myFunction()")
-* @param messageID the name of the message to display (ex : "root.MSG_GEN_FILE_NOT_FOUND")
-*/
+   * Trace some 'warning' informations. The message MUST BE one of the predefined in the property
+   * files. To add some extra infos, use the function with the 4th parameter : extraInfos
+   *   
+* @param module the module name (ex : root, bus, outlook, ...)
+   * @param classe the short name of the classe that call this function (ex : "MyFavoriteClass")
+   * Could be followed by the function name (ex : "MyFavoriteClass.myFunction()")
+   * @param messageID the name of the message to display (ex : "root.MSG_GEN_FILE_NOT_FOUND")
+   */
   static public void warn(String module, String classe, String messageID) {
     warn(module, classe, messageID, null, null);
   }
 
   /**
-* Trace some 'warning' informations. The message MUST BE one of the predefined in the property
-* files. This function have one extra parameter : extraInfos to add additional informations
-*
-* @param module the module name (ex : root, bus, outlook, ...)
-* @param classe the short name of the classe that call this function (ex : "MyFavoriteClass")
-* Could be followed by the function name (ex : "MyFavoriteClass.myFunction()")
-* @param messageID the name of the message to display (ex : "root.MSG_GEN_FILE_NOT_FOUND")
-* @param extraInfos some extra-informations that are displayed after the message in parentesis
-*/
+   * Trace some 'warning' informations. The message MUST BE one of the predefined in the property
+   * files. This function have one extra parameter : extraInfos to add additional informations
+   *   
+* @param module the module name (ex : root, bus, outlook, ...)
+   * @param classe the short name of the classe that call this function (ex : "MyFavoriteClass")
+   * Could be followed by the function name (ex : "MyFavoriteClass.myFunction()")
+   * @param messageID the name of the message to display (ex : "root.MSG_GEN_FILE_NOT_FOUND")
+   * @param extraInfos some extra-informations that are displayed after the message in parentesis
+   */
   static public void warn(String module, String classe, String messageID,
-          String extraInfos) {
+      String extraInfos) {
     warn(module, classe, messageID, extraInfos, null);
   }
 
   /**
-* Trace some 'warning' informations. The message MUST BE one of the predefined in the property
-* files. This function have one extra parameters : ex to display an exception
-*
-* @param module the module name (ex : root, bus, outlook, ...)
-* @param classe the short name of the classe that call this function (ex : "MyFavoriteClass")
-* Could be followed by the function name (ex : "MyFavoriteClass.myFunction()")
-* @param messageID the name of the message to display (ex : "root.MSG_GEN_FILE_NOT_FOUND")
-* @param ex the exception to trace
-*/
+   * Trace some 'warning' informations. The message MUST BE one of the predefined in the property
+   * files. This function have one extra parameters : ex to display an exception
+   *   
+* @param module the module name (ex : root, bus, outlook, ...)
+   * @param classe the short name of the classe that call this function (ex : "MyFavoriteClass")
+   * Could be followed by the function name (ex : "MyFavoriteClass.myFunction()")
+   * @param messageID the name of the message to display (ex : "root.MSG_GEN_FILE_NOT_FOUND")
+   * @param ex the exception to trace
+   */
   static public void warn(String module, String classe, String messageID, Throwable ex) {
     warn(module, classe, messageID, null, ex);
   }
 
   /**
-* Trace some 'warning' informations. The message MUST BE one of the predefined in the property
-* files. This function have two extra parameters : extraInfos to add additional informations ex
-* to display an exception
-*
-* @param module the module name (ex : root, bus, outlook, ...)
-* @param classe the short name of the classe that call this function (ex : "MyFavoriteClass")
-* Could be followed by the function name (ex : "MyFavoriteClass.myFunction()")
-* @param messageID the name of the message to display (ex : "root.MSG_GEN_FILE_NOT_FOUND")
-* @param extraInfos some extra-informations that are displayed after the message in parentesis
-* @param ex the exception to trace
-*/
+   * Trace some 'warning' informations. The message MUST BE one of the predefined in the property
+   * files. This function have two extra parameters : extraInfos to add additional informations ex
+   * to display an exception
+   *   
+* @param module the module name (ex : root, bus, outlook, ...)
+   * @param classe the short name of the classe that call this function (ex : "MyFavoriteClass")
+   * Could be followed by the function name (ex : "MyFavoriteClass.myFunction()")
+   * @param messageID the name of the message to display (ex : "root.MSG_GEN_FILE_NOT_FOUND")
+   * @param extraInfos some extra-informations that are displayed after the message in parentesis
+   * @param ex the exception to trace
+   */
   static public void warn(String module, String classe, String messageID, String extraInfos,
-          Throwable ex) {
+      Throwable ex) {
     if (initFinished) {
       try {
         Logger cat = getModuleLogger(module);
@@ -445,12 +441,12 @@
         if (cat != null) {
           if (cat.isEnabledFor(Level.WARN)) {
             cat.warn(formatTraceMessage(module, classe, messageID,
-                    traceMessages.getMsgString(messageID), extraInfos), ex);
+                traceMessages.getMsgString(messageID), extraInfos), ex);
           }
         }
       } catch (RuntimeException e) {
         SilverTrace.error("silvertrace", "SilverTrace.warn()",
-                "silvertrace.ERR_RUNTIME_ERROR_OCCUR", "MsgId=" + messageID, e);
+            "silvertrace.ERR_RUNTIME_ERROR_OCCUR", "MsgId=" + messageID, e);
         emergencyTrace(module, classe, messageID, extraInfos, ex);
       }
     } else {
@@ -459,62 +455,62 @@
   }
 
   /**
-* Trace some 'error' informations. The message MUST BE one of the predefined in the property
-* files. To add some extra infos, use the function with the 4th parameter : extraInfos
-*
-* @param module the module name (ex : root, bus, outlook, ...)
-* @param classe the short name of the classe that call this function (ex : "MyFavoriteClass")
-* Could be followed by the function name (ex : "MyFavoriteClass.myFunction()")
-* @param messageID the name of the message to display (ex : "root.MSG_GEN_FILE_NOT_FOUND")
-*/
+   * Trace some 'error' informations. The message MUST BE one of the predefined in the property
+   * files. To add some extra infos, use the function with the 4th parameter : extraInfos
+   *   
+* @param module the module name (ex : root, bus, outlook, ...)
+   * @param classe the short name of the classe that call this function (ex : "MyFavoriteClass")
+   * Could be followed by the function name (ex : "MyFavoriteClass.myFunction()")
+   * @param messageID the name of the message to display (ex : "root.MSG_GEN_FILE_NOT_FOUND")
+   */
   static public void error(String module, String classe, String messageID) {
     error(module, classe, messageID, null, null);
   }
 
   /**
-* Trace some 'error' informations. The message MUST BE one of the predefined in the property
-* files. This function have one extra parameter : extraInfos to add additional informations
-*
-* @param module the module name (ex : root, bus, outlook, ...)
-* @param classe the short name of the classe that call this function (ex : "MyFavoriteClass")
-* Could be followed by the function name (ex : "MyFavoriteClass.myFunction()")
-* @param messageID the name of the message to display (ex : "root.MSG_GEN_FILE_NOT_FOUND")
-* @param extraInfos some extra-informations that are displayed after the message in parentesis
-*/
+   * Trace some 'error' informations. The message MUST BE one of the predefined in the property
+   * files. This function have one extra parameter : extraInfos to add additional informations
+   *   
+* @param module the module name (ex : root, bus, outlook, ...)
+   * @param classe the short name of the classe that call this function (ex : "MyFavoriteClass")
+   * Could be followed by the function name (ex : "MyFavoriteClass.myFunction()")
+   * @param messageID the name of the message to display (ex : "root.MSG_GEN_FILE_NOT_FOUND")
+   * @param extraInfos some extra-informations that are displayed after the message in parentesis
+   */
   static public void error(String module, String classe, String messageID,
-          String extraInfos) {
+      String extraInfos) {
     error(module, classe, messageID, extraInfos, null);
   }
 
   /**
-* Trace some 'error' informations. The message MUST BE one of the predefined in the property
-* files. This function have one extra parameters : ex to display an exception
-*
-* @param module the module name (ex : root, bus, outlook, ...)
-* @param classe the short name of the classe that call this function (ex : "MyFavoriteClass")
-* Could be followed by the function name (ex : "MyFavoriteClass.myFunction()")
-* @param messageID the name of the message to display (ex : "root.MSG_GEN_FILE_NOT_FOUND")
-* @param ex the exception to trace
-*/
+   * Trace some 'error' informations. The message MUST BE one of the predefined in the property
+   * files. This function have one extra parameters : ex to display an exception
+   *   
+* @param module the module name (ex : root, bus, outlook, ...)
+   * @param classe the short name of the classe that call this function (ex : "MyFavoriteClass")
+   * Could be followed by the function name (ex : "MyFavoriteClass.myFunction()")
+   * @param messageID the name of the message to display (ex : "root.MSG_GEN_FILE_NOT_FOUND")
+   * @param ex the exception to trace
+   */
   static public void error(String module, String classe, String messageID,
-          Throwable ex) {
+      Throwable ex) {
     error(module, classe, messageID, null, ex);
   }
 
   /**
-* Trace some 'error' informations. The message MUST BE one of the predefined in the property
-* files. This function have two extra parameters : extraInfos to add additional informations ex
-* to display an exception
-*
-* @param module the module name (ex : root, bus, outlook, ...)
-* @param classe the short name of the classe that call this function (ex : "MyFavoriteClass")
-* Could be followed by the function name (ex : "MyFavoriteClass.myFunction()")
-* @param messageID the name of the message to display (ex : "root.MSG_GEN_FILE_NOT_FOUND")
-* @param extraInfos some extra-informations that are displayed after the message in parentesis
-* @param ex the exception to trace
-*/
+   * Trace some 'error' informations. The message MUST BE one of the predefined in the property
+   * files. This function have two extra parameters : extraInfos to add additional informations ex
+   * to display an exception
+   *   
+* @param module the module name (ex : root, bus, outlook, ...)
+   * @param classe the short name of the classe that call this function (ex : "MyFavoriteClass")
+   * Could be followed by the function name (ex : "MyFavoriteClass.myFunction()")
+   * @param messageID the name of the message to display (ex : "root.MSG_GEN_FILE_NOT_FOUND")
+   * @param extraInfos some extra-informations that are displayed after the message in parentesis
+   * @param ex the exception to trace
+   */
   static public void error(String module, String classe, String messageID,
-          String extraInfos, Throwable ex) {
+      String extraInfos, Throwable ex) {
     if (initFinished) {
       try {
         // Normal traces
@@ -523,7 +519,7 @@
         if (logger != null) {
           if (logger.isEnabledFor(Level.ERROR)) {
             logger.error(formatTraceMessage(module, classe, messageID,
-                    traceMessages.getMsgString(messageID), extraInfos), ex);
+                traceMessages.getMsgString(messageID), extraInfos), ex);
           }
         }
         // Error and Fatal traces
@@ -531,13 +527,13 @@
         if (logger != null) {
           if (logger.isEnabledFor(Level.ERROR)) {
             logger.error(formatErrorAndFatalMessage(module, classe, messageID,
-                    extraInfos, ex));
+                extraInfos, ex));
           }
         }
       } catch (RuntimeException e) {
         if (!module.equals("silvertrace")) {
           SilverTrace.error("silvertrace", "SilverTrace.error()",
-                  "silvertrace.ERR_RUNTIME_ERROR_OCCUR", "MsgId=" + messageID, e);
+              "silvertrace.ERR_RUNTIME_ERROR_OCCUR", "MsgId=" + messageID, e);
         }
         emergencyTrace(module, classe, messageID, extraInfos, ex);
       }
@@ -547,63 +543,63 @@
   }
 
   /**
-* Trace some 'fatal error' informations. The message MUST BE one of the predefined in the
-* property files. To add some extra infos, use the function with the 4th parameter : extraInfos
-*
-* @param module the module name (ex : root, bus, outlook, ...)
-* @param classe the short name of the classe that call this function (ex : "MyFavoriteClass")
-* Could be followed by the function name (ex : "MyFavoriteClass.myFunction()")
-* @param messageID the name of the message to display (ex : "root.MSG_GEN_FILE_NOT_FOUND")
-*/
+   * Trace some 'fatal error' informations. The message MUST BE one of the predefined in the
+   * property files. To add some extra infos, use the function with the 4th parameter : extraInfos
+   *   
+* @param module the module name (ex : root, bus, outlook, ...)
+   * @param classe the short name of the classe that call this function (ex : "MyFavoriteClass")
+   * Could be followed by the function name (ex : "MyFavoriteClass.myFunction()")
+   * @param messageID the name of the message to display (ex : "root.MSG_GEN_FILE_NOT_FOUND")
+   */
   static public void fatal(String module, String classe, String messageID) {
     fatal(module, classe, messageID, null, null);
   }
 
   /**
-* Trace some 'fatal error' informations. The message MUST BE one of the predefined in the
-* property files. This function have one extra parameter : extraInfos to add additional
-* informations
-*
-* @param module the module name (ex : root, bus, outlook, ...)
-* @param classe the short name of the classe that call this function (ex : "MyFavoriteClass")
-* Could be followed by the function name (ex : "MyFavoriteClass.myFunction()")
-* @param messageID the name of the message to display (ex : "root.MSG_GEN_FILE_NOT_FOUND")
-* @param extraInfos some extra-informations that are displayed after the message in parentesis
-*/
+   * Trace some 'fatal error' informations. The message MUST BE one of the predefined in the
+   * property files. This function have one extra parameter : extraInfos to add additional
+   * informations
+   *   
+* @param module the module name (ex : root, bus, outlook, ...)
+   * @param classe the short name of the classe that call this function (ex : "MyFavoriteClass")
+   * Could be followed by the function name (ex : "MyFavoriteClass.myFunction()")
+   * @param messageID the name of the message to display (ex : "root.MSG_GEN_FILE_NOT_FOUND")
+   * @param extraInfos some extra-informations that are displayed after the message in parentesis
+   */
   static public void fatal(String module, String classe, String messageID,
-          String extraInfos) {
+      String extraInfos) {
     fatal(module, classe, messageID, extraInfos, null);
   }
 
   /**
-* Trace some 'fatal error' informations. The message MUST BE one of the predefined in the
-* property files. This function have one extra parameters : ex to display an exception
-*
-* @param module the module name (ex : root, bus, outlook, ...)
-* @param classe the short name of the classe that call this function (ex : "MyFavoriteClass")
-* Could be followed by the function name (ex : "MyFavoriteClass.myFunction()")
-* @param messageID the name of the message to display (ex : "root.MSG_GEN_FILE_NOT_FOUND")
-* @param ex the exception to trace
-*/
+   * Trace some 'fatal error' informations. The message MUST BE one of the predefined in the
+   * property files. This function have one extra parameters : ex to display an exception
+   *   
+* @param module the module name (ex : root, bus, outlook, ...)
+   * @param classe the short name of the classe that call this function (ex : "MyFavoriteClass")
+   * Could be followed by the function name (ex : "MyFavoriteClass.myFunction()")
+   * @param messageID the name of the message to display (ex : "root.MSG_GEN_FILE_NOT_FOUND")
+   * @param ex the exception to trace
+   */
   static public void fatal(String module, String classe, String messageID,
-          Throwable ex) {
+      Throwable ex) {
     fatal(module, classe, messageID, null, ex);
   }
 
   /**
-* Trace some 'fatal error' informations. The message MUST BE one of the predefined in the
-* property files. This function have two extra parameters : extraInfos to add additional
-* informations ex to display an exception
-*
-* @param module the module name (ex : root, bus, outlook, ...)
-* @param classe the short name of the classe that call this function (ex : "MyFavoriteClass")
-* Could be followed by the function name (ex : "MyFavoriteClass.myFunction()")
-* @param messageID the name of the message to display (ex : "root.MSG_GEN_FILE_NOT_FOUND")
-* @param extraInfos some extra-informations that are displayed after the message in parentesis
-* @param ex the exception to trace
-*/
+   * Trace some 'fatal error' informations. The message MUST BE one of the predefined in the
+   * property files. This function have two extra parameters : extraInfos to add additional
+   * informations ex to display an exception
+   *   
+* @param module the module name (ex : root, bus, outlook, ...)
+   * @param classe the short name of the classe that call this function (ex : "MyFavoriteClass")
+   * Could be followed by the function name (ex : "MyFavoriteClass.myFunction()")
+   * @param messageID the name of the message to display (ex : "root.MSG_GEN_FILE_NOT_FOUND")
+   * @param extraInfos some extra-informations that are displayed after the message in parentesis
+   * @param ex the exception to trace
+   */
   static public void fatal(String module, String classe, String messageID,
-          String extraInfos, Throwable ex) {
+      String extraInfos, Throwable ex) {
     if (initFinished) {
       try {
         // Normal traces
@@ -612,7 +608,7 @@
         if (cat != null) {
           if (cat.isEnabledFor(Level.FATAL)) {
             cat.fatal(formatTraceMessage(module, classe, messageID,
-                    traceMessages.getMsgString(messageID), extraInfos), ex);
+                traceMessages.getMsgString(messageID), extraInfos), ex);
           }
         }
         // Error and Fatal traces
@@ -620,12 +616,12 @@
         if (cat != null) {
           if (cat.isEnabledFor(Level.FATAL)) {
             cat.fatal(formatErrorAndFatalMessage(module, classe, messageID,
-                    extraInfos, ex));
+                extraInfos, ex));
           }
         }
       } catch (RuntimeException e) {
         SilverTrace.error("silvertrace", "SilverTrace.fatal()",
-                "silvertrace.ERR_RUNTIME_ERROR_OCCUR", "MsgId=" + messageID, e);
+            "silvertrace.ERR_RUNTIME_ERROR_OCCUR", "MsgId=" + messageID, e);
         emergencyTrace(module, classe, messageID, extraInfos, ex);
       }
     } else {
@@ -634,33 +630,32 @@
   }
 
   /**
-* Trace some actions (create, delete, update) done by a user on an object of an instance in a
-* space.
-*
-* @param module the module name (ex : root, bus, outlook, ...)
-* @param classe the short name of the classe that call this function (ex : "MyFavoriteClass")
-* Could be followed by the function name (ex : "MyFavoriteClass.myFunction()")
-* @param spaceId
-* @param instanceId
-* @param objectId the object (ex. publication) which is created, deleted ou updated.
-* @param userId the user who has created, deleted or updated.
-* @param actionId One of the constants SPY_ACTION_CREATE, SPY_ACTION_DELETE,
-* SPY_ACTION_UPDATE.
-*/
+   * Trace some actions (create, delete, update) done by a user on an object of an instance in a
+   * space.
+   *   
+* @param module the module name (ex : root, bus, outlook, ...)
+   * @param classe the short name of the classe that call this function (ex : "MyFavoriteClass")
+   * Could be followed by the function name (ex : "MyFavoriteClass.myFunction()")
+   * @param spaceId
+   * @param instanceId
+   * @param objectId the object (ex. publication) which is created, deleted ou updated.
+   * @param userId the user who has created, deleted or updated.
+   * @param actionId One of the constants SPY_ACTION_CREATE, SPY_ACTION_DELETE, SPY_ACTION_UPDATE.
+   */
   static public void spy(String module, String classe, String spaceId,
-          String instanceId, String objectId, String userId, String actionId) {
+      String instanceId, String objectId, String userId, String actionId) {
     if (initFinished) {
       try {
         Logger cat = getModuleLogger(MODULE_SPY);
         if (cat != null) {
           if (cat.isEnabledFor(Level.FATAL)) {
             cat.fatal(formatSpyMessage(spaceId, instanceId, objectId, userId,
-                    actionId));
+                actionId));
           }
         }
       } catch (RuntimeException e) {
         SilverTrace.error("silvertrace", "SilverTrace.spy()",
-                "silvertrace.ERR_RUNTIME_ERROR_OCCUR", e);
+            "silvertrace.ERR_RUNTIME_ERROR_OCCUR", e);
         emergencyTrace(module, classe, null, null, null);
       }
     } else {
@@ -669,8 +664,8 @@
   }
 
   /**
-* Reset all modules, messages, appenders and all set debug levels.
-*/
+   * Reset all modules, messages, appenders and all set debug levels.
+   */
   static public void resetAll() {
 
     availableModules.clear();
@@ -679,7 +674,7 @@
     Logger.getRootLogger().setAdditivity(true);
     Logger.getRootLogger().setLevel(Level.ERROR);
     ResourceBundle resources = FileUtil.loadBundle(
-            "com.stratelia.silverpeas.silvertrace.settings.silverTrace", Locale.ROOT);
+        "com.stratelia.silverpeas.silvertrace.settings.silverTrace", Locale.ROOT);
     String pathFiles = resources.getString("pathSilverTrace");
     String languageMessage = resources.getString("language");
     errorDir = resources.getString("ErrorDir");
@@ -697,11 +692,11 @@
       } catch (IOException e) {
         if (initFinished) {
           SilverTrace.error("silvertrace", "SilverTrace.resetAll()",
-                  "silvertrace.ERR_INIT_TRACE_FROM_PROP", "File:["
-                  + theFile.getAbsolutePath() + "]", e);
+              "silvertrace.ERR_INIT_TRACE_FROM_PROP", "File:["
+              + theFile.getAbsolutePath() + "]", e);
         } else {
           emergencyTrace("Error in SilverTrace initialization : Cant load property file : '"
-                  + theFile.getAbsolutePath() + "'", e);
+              + theFile.getAbsolutePath() + "'", e);
         }
       } finally {
         IOUtils.closeQuietly(is);
@@ -709,12 +704,6 @@
     }
   }
 
-  /**
-* Method declaration
-*
-* @param filePath
-* @see
-*/
   static public void applyProperties(String filePath) {
     InputStream is = null;
 
@@ -726,7 +715,7 @@
     } catch (IOException e) {
       if (initFinished) {
         SilverTrace.error("silvertrace", "SilverTrace.resetAll()",
-                "silvertrace.ERR_INIT_TRACE_FROM_PROP", "File:[" + filePath + "]", e);
+            "silvertrace.ERR_INIT_TRACE_FROM_PROP", "File:[" + filePath + "]", e);
       } else {
         emergencyTrace("Error in SilverTrace applyProperties(" + filePath + ")", e);
       }
@@ -736,10 +725,10 @@
   }
 
   /**
-* Loads the configuration from the properties given in argument.
-*
+   * Loads the configuration from the properties given in argument.
+   *   
 * @param fileProperties the properties to merge with the current configuration
-*/
+   */
   static public void initFromProperties(Properties fileProperties) {
     int appenderTypeInt;
     int traceLevelInt;
@@ -780,7 +769,7 @@
           appenderTypeInt = APPENDER_ALL;
         }
         boolean appenderEnabled = MsgTrace.getBooleanProperty(fileProperties,
-                "appender" + i + ".enabled", true);
+            "appender" + i + ".enabled", true);
         if ((appenderTypeInt != APPENDER_ALL) && appenderEnabled) {
           // Create the appender and attach it to his module
           addAppenderFromProperties(fileProperties, i, appenderTypeInt);
@@ -792,6 +781,7 @@
       // Third, enumerate all modules and look if there are special trace levels
       // on them
       // -------------------------------------------------------------------------------
+      @SuppressWarnings("unchecked")
       Enumeration<String> enumModulesNames = (Enumeration<String>) availableModules.propertyNames();
       while (enumModulesNames.hasMoreElements()) {
         enumModulesName = enumModulesNames.nextElement();
@@ -816,7 +806,7 @@
     } catch (Exception e) {
       if (initFinished) {
         SilverTrace.error("silvertrace", "SilverTrace.resetAll()",
-                "silvertrace.ERR_INIT_APPENDER_FROM_PROP", e);
+            "silvertrace.ERR_INIT_APPENDER_FROM_PROP", e);
       } else {
         emergencyTrace("Error in SilverTrace initFromProperties", e);
       }
@@ -824,13 +814,13 @@
   }
 
   /**
-* Set the minimum trace level of a module. All traces less than val will not be taken into
-* account
-*
-* @param module the module name (ex : root, bus, outlook, ...)
-* @param val the trace level : could be one of the TRACE_LEVEL_... values. Use
-* TRACE_LEVEL_UNKNOWN to remove the level condition for the module.
-*/
+   * Set the minimum trace level of a module. All traces less than val will not be taken into
+   * account
+   *   
+* @param module the module name (ex : root, bus, outlook, ...)
+   * @param val the trace level : could be one of the TRACE_LEVEL_... values. Use
+   * TRACE_LEVEL_UNKNOWN to remove the level condition for the module.
+   */
   static public void setTraceLevel(String module, int val) {
     Logger logger = getModuleLogger(module);
 
@@ -859,14 +849,14 @@
   }
 
   /**
-* Get the trace level of a module. Depending on the value of chained, it could ask for the
-* inherited trace levels or not.
-*
-* @param module the module name (ex : root, bus, outlook, ...)
-* @param chained if false : return a trace level only if the module have been set with one. Else,
-* return TRACE_LEVEL_UNKNOWN. If true, look for the inherited trace level.
-* @return the trace level of the module or TRACE_LEVEL_UNKNOWN if the module was not found
-*/
+   * Get the trace level of a module. Depending on the value of chained, it could ask for the
+   * inherited trace levels or not.
+   *   
+* @param module the module name (ex : root, bus, outlook, ...)
+   * @param chained if false : return a trace level only if the module have been set with one. Else,
+   * return TRACE_LEVEL_UNKNOWN. If true, look for the inherited trace level.
+   * @return the trace level of the module or TRACE_LEVEL_UNKNOWN if the module was not found
+   */
   static public int getTraceLevel(String module, boolean chained) {
     Logger cat = getModuleLogger(module);
     int log4jLevelInt;
@@ -906,14 +896,14 @@
   }
 
   /**
-* Add a new console appender to the module. If an appender with the same type have been
-* previously set, delete it and replace it with the new created one.
-*
-* @param module the module name (ex : root, bus, outlook, ...)
-* @param patternLayout the things displayed in this appender, could be one of the LAYOUT_...
-* constants
-* @param consoleName Name of the console output. If null or "", "system.out" is used
-*/
+   * Add a new console appender to the module. If an appender with the same type have been
+   * previously set, delete it and replace it with the new created one.
+   *   
+* @param module the module name (ex : root, bus, outlook, ...)
+   * @param patternLayout the things displayed in this appender, could be one of the LAYOUT_...
+   * constants
+   * @param consoleName Name of the console output. If null or "", "system.out" is used
+   */
   static public void addAppenderConsole(String module, String patternLayout, String consoleName) {
     Logger cat = getModuleLogger(module);
     ConsoleAppender a1 = new ConsoleAppender();
@@ -931,8 +921,8 @@
       } catch (Exception e) {
         if (initFinished) {
           SilverTrace.error("silvertrace", "SilverTrace.addAppenderConsole()",
-                  "silvertrace.ERR_CANT_ADD_APPENDER", "Console " + module + ","
-                  + patternLayout + "," + consoleName, e);
+              "silvertrace.ERR_CANT_ADD_APPENDER", "Console " + module + ","
+              + patternLayout + "," + consoleName, e);
         } else {
           emergencyTrace("Error in SilverTrace addAppenderConsole", e);
         }
@@ -941,18 +931,18 @@
   }
 
   /**
-* Add a new file appender to the module. If an appender with the same type have been previously
-* set, delete it and replace it with the new created one.
-*
-* @param module the module name (ex : root, bus, outlook, ...)
-* @param patternLayout the things displayed in this appender, could be one of the LAYOUT_...
-* constants
-* @param fileName full-path name of the file where the trace are written
-* @param appendOnFile true to append at the end of the existing file (if ther is one), false to
-* remove old file before writting
-*/
+   * Add a new file appender to the module. If an appender with the same type have been previously
+   * set, delete it and replace it with the new created one.
+   *   
+   * @param module the module name (ex : root, bus, outlook, ...)
+   * @param patternLayout the things displayed in this appender, could be one of the LAYOUT_...
+   * constants
+   * @param fileName full-path name of the file where the trace are written
+   * @param appendOnFile true to append at the end of the existing file (if ther is one), false to
+   * remove old file before writting
+   */
   static public void addAppenderFile(String module, String patternLayout,
-          String fileName, boolean appendOnFile) {
+      String fileName, boolean appendOnFile) {
     Logger cat = getModuleLogger(module);
     FileAppender a1 = new FileAppender();
 
@@ -968,8 +958,8 @@
       } catch (Exception e) {
         if (initFinished) {
           SilverTrace.error("silvertrace", "SilverTrace.addAppenderFile()",
-                  "silvertrace.ERR_CANT_ADD_APPENDER", "File " + module + ","
-                  + patternLayout + "," + fileName, e);
+              "silvertrace.ERR_CANT_ADD_APPENDER", "File " + module + ","
+              + patternLayout + "," + fileName, e);
         } else {
           emergencyTrace("Error in SilverTrace addAppenderFile", e);
         }
@@ -978,24 +968,24 @@
   }
 
   /**
-* Add a new rolling file appender to the module. If an appender with the same type have been
-* previously set, delete it and replace it with the new created one.
-*
-* @param module the module name (ex : root, bus, outlook, ...)
-* @param patternLayout the things displayed in this appender, could be one of the LAYOUT_...
-* constants
-* @param fileName full-path name of the file where the trace are written
-* @param rollingMode frequency of the rolling file, could be one of the ROLLING_MODE_...
-* constants
-*/
+   * Add a new rolling file appender to the module. If an appender with the same type have been
+   * previously set, delete it and replace it with the new created one.
+   *   
+* @param module the module name (ex : root, bus, outlook, ...)
+   * @param patternLayout the things displayed in this appender, could be one of the LAYOUT_...
+   * constants
+   * @param fileName full-path name of the file where the trace are written
+   * @param rollingMode frequency of the rolling file, could be one of the ROLLING_MODE_...
+   * constants
+   */
   static public void addAppenderRollingFile(String module, String patternLayout, String fileName,
-          String rollingMode) {
+      String rollingMode) {
     Logger logger = getModuleLogger(module);
 
     if (logger != null) {
       try {
         DailyRollingFileAppender a1 = new DailyRollingFileAppender(
-                SilverTraceLayout.getLayout(patternLayout), fileName, rollingMode);
+            SilverTraceLayout.getLayout(patternLayout), fileName, rollingMode);
         if (MODULE_ROOT.equals(module)) {
           logger = Logger.getRootLogger();
         }
@@ -1005,8 +995,8 @@
       } catch (Exception e) {
         if (initFinished) {
           SilverTrace.error("silvertrace", "SilverTrace.addAppenderRollingFile()",
-                  "silvertrace.ERR_CANT_ADD_APPENDER", "RollingFile " + module + ","
-                  + patternLayout + "," + fileName, e);
+              "silvertrace.ERR_CANT_ADD_APPENDER", "RollingFile " + module + ","
+              + patternLayout + "," + fileName, e);
         } else {
           emergencyTrace("Error in SilverTrace addAppenderRollingFile", e);
         }
@@ -1015,21 +1005,21 @@
   }
 
   /**
-* Add a new mail appender to the module. If an appender with the same type have been previously
-* set, delete it and replace it with the new created one. How it works : mails are only sent when
-* an ERROR or FATAL occur. The mail contains the error and the 512 last traces taken into account
-* (ie, higher than the trace level).
-*
-* @param module the module name (ex : root, bus, outlook, ...)
-* @param patternLayout the things displayed in this appender, could be one of the LAYOUT_...
-* constants
-* @param mailHost host name
-* @param mailFrom email of the sender
-* @param mailTo target email, could be multiple targets separeted with comas
-* @param mailSubject subject of the mail
-*/
+   * Add a new mail appender to the module. If an appender with the same type have been previously
+   * set, delete it and replace it with the new created one. How it works : mails are only sent when
+   * an ERROR or FATAL occur. The mail contains the error and the 512 last traces taken into account
+   * (ie, higher than the trace level).
+   *   
+* @param module the module name (ex : root, bus, outlook, ...)
+   * @param patternLayout the things displayed in this appender, could be one of the LAYOUT_...
+   * constants
+   * @param mailHost host name
+   * @param mailFrom email of the sender
+   * @param mailTo target email, could be multiple targets separeted with comas
+   * @param mailSubject subject of the mail
+   */
   static public void addAppenderMail(String module, String patternLayout,
-          String mailHost, String mailFrom, String mailTo, String mailSubject) {
+      String mailHost, String mailFrom, String mailTo, String mailSubject) {
     Logger cat = getModuleLogger(module);
     SMTPAppender a1 = new SMTPAppender();
 
@@ -1047,8 +1037,8 @@
       } catch (Exception e) {
         if (initFinished) {
           SilverTrace.error("silvertrace", "SilverTrace.addAppenderMail()",
-                  "silvertrace.ERR_CANT_ADD_APPENDER", "SMTP " + module + ","
-                  + patternLayout + "," + mailHost, e);
+              "silvertrace.ERR_CANT_ADD_APPENDER", "SMTP " + module + ","
+              + patternLayout + "," + mailHost, e);
         } else {
           emergencyTrace("Error in SilverTrace addAppenderMail", e);
         }
@@ -1057,13 +1047,13 @@
   }
 
   /**
-* Remove appender(s) attached to a module. typeOfAppender could be one value or a mask of
-* multiple appender types
-*
-* @param module the module name (ex : root, bus, outlook, ...)
-* @param typeOfAppender could be a mask of APPENDER_... values or APPENDER_ALL to remove all
-* appenders attached to the module
-*/
+   * Remove appender(s) attached to a module. typeOfAppender could be one value or a mask of
+   * multiple appender types
+   *   
+* @param module the module name (ex : root, bus, outlook, ...)
+   * @param typeOfAppender could be a mask of APPENDER_... values or APPENDER_ALL to remove all
+   * appenders attached to the module
+   */
   static public void removeAppender(String module, int typeOfAppender) {
     Logger cat = getModuleLogger(module);
 
@@ -1084,24 +1074,24 @@
   }
 
   /**
-* The purpose of this function is just to return the list of available modules to the JSP -
-* Exploitation page This function is subject to change and SHOULD NOT BE USED by any other page
-* or java class...
-*
+   * The purpose of this function is just to return the list of available modules to the JSP -
+   * Exploitation page This function is subject to change and SHOULD NOT BE USED by any other page
+   * or java class...
+   *   
 * @return The list of the modules with pairs (<module name>,<log4j-path to this module>)
-*/
+   */
   static public Properties getModuleList() {
     return availableModules;
   }
 
   /**
-* The purpose of this function is just to return the available appenders for the JSP -
-* Exploitation page This function is subject to change and SHOULD NOT BE USED by any other page
-* or java class...
-*
-* @param module the module name (ex : root, bus, outlook, ...)
-* @return a mask of the appenders set to this module (not containing the herited ones)
-*/
+   * The purpose of this function is just to return the available appenders for the JSP -
+   * Exploitation page This function is subject to change and SHOULD NOT BE USED by any other page
+   * or java class...
+   *   
+* @param module the module name (ex : root, bus, outlook, ...)
+   * @return a mask of the appenders set to this module (not containing the herited ones)
+   */
   static public int getAvailableAppenders(String module) {
     Logger cat = getModuleLogger(module);
     int valret = 0;
@@ -1124,15 +1114,15 @@
   }
 
   /**
-* The purpose of this function is just to return informations about an appender for the JSP -
-* Exploitation page This function is subject to change and SHOULD NOT BE USED by any other page
-* or java class...
-*
-* @param module the module name (ex : root, bus, outlook, ...)
-* @param typeOfAppender the type of appender : one of the APPENDER_... constants
-* @return A set of properties discribing the attached appender or null if there is no such
-* appender attached to this module
-*/
+   * The purpose of this function is just to return informations about an appender for the JSP -
+   * Exploitation page This function is subject to change and SHOULD NOT BE USED by any other page
+   * or java class...
+   *   
+* @param module the module name (ex : root, bus, outlook, ...)
+   * @param typeOfAppender the type of appender : one of the APPENDER_... constants
+   * @return A set of properties discribing the attached appender or null if there is no such
+   * appender attached to this module
+   */
   static public Properties getAppender(String module, int typeOfAppender) {
     Logger cat = getModuleLogger(module);
 
@@ -1195,23 +1185,22 @@
   }
 
   /**
-* Returns the message corresponding to the MessageId in the SilverTrace default language
-*
-* @param messageId the message ID (ex. 'admin.MSG_ERR_GENERAL')
-* @return the message if the SilverTrace default language
-*/
+   * Returns the message corresponding to the MessageId in the SilverTrace default language
+   *   
+   * @param messageId the message ID (ex. 'admin.MSG_ERR_GENERAL')
+   * @return the message if the SilverTrace default language
+   */
   static public String getTraceMessage(String messageId) {
     try {
       return traceMessages.getMsgString(messageId);
     } catch (RuntimeException ex) {
       SilverTrace.error("silvertrace", "SilverTrace.getTraceMessage()",
-              "silvertrace.ERR_RUNTIME_ERROR_OCCUR", "MsgId=" + messageId, ex);
+          "silvertrace.ERR_RUNTIME_ERROR_OCCUR", "MsgId=" + messageId, ex);
       return "!!! Messages " + messageId + " NOT FOUND !!!";
     }
   }
 
   static public String[] getEndFileTrace(String nbLines) {
-    int nbl;
     LineNumberReader lnr = null;
     File theFile = new File(errorDir + "/traces.txt");
     List<String> ar = new ArrayList<String>();
@@ -1221,7 +1210,7 @@
       if (fileLength == 0L) {
         return ArrayUtils.EMPTY_STRING_ARRAY;
       }
-      nbl = Integer.parseInt(nbLines);
+      int nbl = Integer.parseInt(nbLines);
       lnr = new LineNumberReader(new FileReader(theFile));
       if (nbl > 0) {
         if ((nbl + 1) * 100 < fileLength) {
@@ -1238,8 +1227,8 @@
       return ar.toArray(new String[ar.size()]);
     } catch (Exception e) {
       SilverTrace.error("silvertrace", "SilverTrace.getEndFileTrace()",
-              "silvertrace.ERR_RUNTIME_ERROR_OCCUR", "File NOT FOUND :" + errorDir
-              + "/traces.txt", e);
+          "silvertrace.ERR_RUNTIME_ERROR_OCCUR", "File NOT FOUND :" + errorDir
+          + "/traces.txt", e);
       return ArrayUtils.EMPTY_STRING_ARRAY;
     } finally {
       IOUtils.closeQuietly(lnr);
@@ -1247,37 +1236,37 @@
   }
 
   /**
-* Returns the language-dependant message corresponding to the MessageId
-*
+   * Returns the language-dependant message corresponding to the MessageId
+   *   
 * @param messageId the message ID (ex. 'admin.MSG_ERR_GENERAL')
-* @param language the language to display the message in
-* @return the message if the specified language
-*/
+   * @param language the language to display the message in
+   * @return the message if the specified language
+   */
   static public String getTraceMessage(String messageId, String language) {
     try {
       return traceMessages.getMsgString(messageId, language);
     } catch (RuntimeException ex) {
       SilverTrace.error("silvertrace", "SilverTrace.getTraceMessage()",
-              "silvertrace.ERR_RUNTIME_ERROR_OCCUR", "MsgId=" + messageId
-              + " Lang=" + language, ex);
+          "silvertrace.ERR_RUNTIME_ERROR_OCCUR", "MsgId=" + messageId
+          + " Lang=" + language, ex);
       return "!!! Messages " + messageId + " FOR " + language
-              + " NOT FOUND !!!";
-    }
-  }
-
-  /**
-* Method declaration
-*
+          + " NOT FOUND !!!";
+    }
+  }
+
+  /**
+   * Method declaration
+   *   
 * @param spaceId
-* @param instanceId
-* @param objectId
-* @param userId
-* @param actionId
-* @return
-* @see
-*/
+   * @param instanceId
+   * @param objectId
+   * @param userId
+   * @param actionId
+   * @return
+   * @see
+   */
   static protected String formatSpyMessage(String spaceId, String instanceId,
-          String objectId, String userId, String actionId) {
+      String objectId, String userId, String actionId) {
     StringBuilder valret = new StringBuilder("");
 
     if (StringUtil.isDefined(spaceId)) {
@@ -1304,17 +1293,17 @@
   }
 
   /**
-* Format the trace message for the Error and Fatal specific case
-*
-* @param module
-* @param classe
-* @param messageID
-* @param extraInfos
-* @param ex
-* @return the built message
-*/
+   * Format the trace message for the Error and Fatal specific case
+   *   
+   * @param module
+   * @param classe
+   * @param messageID
+   * @param extraInfos
+   * @param ex
+   * @return the built message
+   */
   static protected String formatErrorAndFatalMessage(String module,
-          String classe, String messageID, String extraInfos, Throwable ex) {
+      String classe, String messageID, String extraInfos, Throwable ex) {
     String extraParams;
     if (ex != null) {
       CharArrayWriter buffer = new CharArrayWriter();
@@ -1328,21 +1317,21 @@
       extraParams = extraInfos;
     }
     return formatTraceMessage(module, classe, messageID, traceMessages.getMsgString(messageID),
-            extraParams);
-  }
-
-  /**
-* Format the trace message to send to log4j
-*
+        extraParams);
+  }
+
+  /**
+   * Format the trace message to send to log4j
+   *   
 * @param module
-* @param classe
-* @param messageID
-* @param message
-* @param extraInfos
-* @return the built message
-*/
+   * @param classe
+   * @param messageID
+   * @param message
+   * @param extraInfos
+   * @return the built message
+   */
   static protected String formatTraceMessage(String module, String classe,
-          String messageID, String message, String extraInfos) {
+      String messageID, String message, String extraInfos) {
     StringBuilder valret = new StringBuilder("");
 
     if (StringUtil.isDefined(messageID)) {
@@ -1364,11 +1353,14 @@
   }
 
   /**
-* Translate the @ErrorDir@ into the real value
-*
-* @param fileName
-*/
-  static protected String translateFileName(String fileName) {
+   * Translate the
+   *
+   * @ErrorDir@ into the real value.
+   *
+   * @param fileName
+   * @return
+   */
+  protected static String translateFileName(String fileName) {
     String valret = fileName;
     int index;
 
@@ -1378,21 +1370,21 @@
         valret = errorDir + fileName.substring(index + 10, fileName.length());
       } else if (index > 0) {
         valret = fileName.substring(0, index) + errorDir
-                + fileName.substring(index + 10, fileName.length());
+            + fileName.substring(index + 10, fileName.length());
       }
     }
     return valret;
   }
 
   /**
-* Read appender information from a property file and attach it to it's module
-*
+   * Read appender information from a property file and attach it to it's module
+   *   
 * @param fileProperties
-* @param appenderNumber
-* @param appenderType
-*/
+   * @param appenderNumber
+   * @param appenderType
+   */
   static protected void addAppenderFromProperties(Properties fileProperties,
-          int appenderNumber, int appenderType) {
+      int appenderNumber, int appenderType) {
     String fileName;
     String consoleName;
     boolean append;
@@ -1429,14 +1421,14 @@
         fileName = translateFileName(fileProperties.getProperty("appender"
             + Integer.toString(appenderNumber) + ".fileName"));
         append = MsgTrace.getBooleanProperty(fileProperties, "appender"
-                + Integer.toString(appenderNumber) + ".append", true);
+            + Integer.toString(appenderNumber) + ".append", true);
         addAppenderFile(module, layout.name(), fileName, append);
         break;
       case APPENDER_ROLLING_FILE:
         fileName = translateFileName(fileProperties.getProperty("appender"
-                + Integer.toString(appenderNumber) + ".fileName"));
+            + Integer.toString(appenderNumber) + ".fileName"));
         rollingModeName = fileProperties.getProperty("appender"
-                + Integer.toString(appenderNumber) + ".rollingMode");
+            + Integer.toString(appenderNumber) + ".rollingMode");
         if (!StringUtil.isDefined(rollingModeName)) {
           rollingMode = ROLLING_MODE_DAILY;
         } else if ("ROLLING_MODE_MOUNTH".equalsIgnoreCase(rollingModeName)) {
@@ -1454,36 +1446,25 @@
         break;
       case APPENDER_MAIL:
         mailHost = fileProperties.getProperty("appender"
-                + Integer.toString(appenderNumber) + ".mailHost");
+            + Integer.toString(appenderNumber) + ".mailHost");
         mailFrom = fileProperties.getProperty("appender"
-                + Integer.toString(appenderNumber) + ".mailFrom");
+            + Integer.toString(appenderNumber) + ".mailFrom");
         mailTo = fileProperties.getProperty("appender"
-                + Integer.toString(appenderNumber) + ".mailTo");
+            + Integer.toString(appenderNumber) + ".mailTo");
         mailSubject = fileProperties.getProperty("appender"
-                + Integer.toString(appenderNumber) + ".mailSubject");
+            + Integer.toString(appenderNumber) + ".mailSubject");
         addAppenderMail(module, layout.name(), mailHost, mailFrom, mailTo, mailSubject);
         break;
     }
   }
 
   /**
-<<<<<<< HEAD
-* Return the category associated to a module or to a module's class
-*
-* @param module
-* @param classToAppend
-* @return
-*/
-  static protected Logger getModuleLogger(String module, String classToAppend) {
-=======
-   * Return the category associated to a module or to a module's class
-   *
+   * Return the category associated to a module
    *
    * @param module
    * @return
    */
-  static protected Logger getModuleLogger(String module) {
->>>>>>> c137094a
+  protected static Logger getModuleLogger(String module) {
     if (MODULE_ROOT.equalsIgnoreCase(module)) {
       return Logger.getRootLogger();
     }
@@ -1495,12 +1476,12 @@
   }
 
   /**
-* Return the name of the appender depending on it's attached module and type
-*
+   * Return the name of the appender depending on it's attached module and type
+   *   
 * @param module
-* @param typeOfAppender
-* @return
-*/
+   * @param typeOfAppender
+   * @return
+   */
   static protected String getAppenderName(String module, int typeOfAppender) {
     if ((typeOfAppender & APPENDER_CONSOLE) == APPENDER_CONSOLE) {
       return (module + ".ConsoleAppender");
@@ -1518,12 +1499,12 @@
   }
 
   /**
-* Method declaration
-*
+   * Method declaration
+   *   
 * @param msgToTrace
-* @param ex
-* @see
-*/
+   * @param ex
+   * @see
+   */
   static protected void emergencyTrace(String msgToTrace, Throwable ex) {
     StringBuilder sb = new StringBuilder(msgToTrace);
     if (ex != null) {
@@ -1536,19 +1517,19 @@
   }
 
   /**
-* Method declaration
-*
+   * Method declaration
+   *   
 * @param module
-* @param classe
-* @param msgToTrace
-* @param extraInfos
-* @param ex
-* @see
-*/
+   * @param classe
+   * @param msgToTrace
+   * @param extraInfos
+   * @param ex
+   * @see
+   */
   static protected void emergencyTrace(String module, String classe,
-          String msgToTrace, String extraInfos, Throwable ex) {
+      String msgToTrace, String extraInfos, Throwable ex) {
     StringBuilder sb = new StringBuilder(
-            "SilverTrace can't display normaly the message : ");
+        "SilverTrace can't display normaly the message : ");
 
     if (module != null) {
       sb.append(" Module : ").append(module);
