/**
 * Copyright (C) 2000 - 2012 Silverpeas
 *
 * This program is free software: you can redistribute it and/or modify
 * it under the terms of the GNU Affero General Public License as
 * published by the Free Software Foundation, either version 3 of the
 * License, or (at your option) any later version.
 *
 * As a special exception to the terms and conditions of version 3.0 of
 * the GPL, you may redistribute this Program in connection with Free/Libre
 * Open Source Software ("FLOSS") applications as described in Silverpeas's
 * FLOSS exception.  You should have received a copy of the text describing
 * the FLOSS exception, and it is also available here:
 * "http://www.silverpeas.org/docs/core/legal/floss_exception.html"
 *
 * This program is distributed in the hope that it will be useful,
 * but WITHOUT ANY WARRANTY; without even the implied warranty of
 * MERCHANTABILITY or FITNESS FOR A PARTICULAR PURPOSE.  See the
 * GNU Affero General Public License for more details.
 *
 * You should have received a copy of the GNU Affero General Public License
 * along with this program.  If not, see <http://www.gnu.org/licenses/>.
 */

package com.stratelia.webactiv.servlets.credentials;

import org.silverpeas.authentication.AuthenticationCredential;
import org.silverpeas.authentication.AuthenticationException;
import org.silverpeas.authentication.AuthenticationService;
import com.stratelia.silverpeas.silvertrace.SilverTrace;
import com.stratelia.webactiv.beans.admin.AdminException;
import com.stratelia.webactiv.beans.admin.UserDetail;

import javax.servlet.http.HttpServletRequest;
import javax.servlet.http.HttpSession;

/**
 * Navigation case : user has committed change password form.
 * @author ehugonnet
 */
<<<<<<< HEAD
public class EffectiveChangePasswordHandler extends ChangePasswordFunctionHandler {
  private static final LoginPasswordAuthentication auth = new LoginPasswordAuthentication();
=======
public class EffectiveChangePasswordHandler extends FunctionHandler {
  private static final AuthenticationService authenticator = new AuthenticationService();
>>>>>>> fab5e854

  private ForcePasswordChangeHandler forcePasswordChangeHandler = new ForcePasswordChangeHandler();

  @Override
  public String doAction(HttpServletRequest request) {
    HttpSession session = request.getSession(true);
    String key = (String) session.getAttribute("svplogin_Key");

    try {
      String userId = getAdmin().authenticate(key, session.getId(), false, false);
      UserDetail ud = getAdmin().getUserDetail(userId);
<<<<<<< HEAD
      try {
        String login = ud.getLogin();
        String domainId = ud.getDomainId();
        String oldPassword = request.getParameter("oldPassword");
        String newPassword = request.getParameter("newPassword");
        auth.changePassword(login, oldPassword, newPassword, domainId);
=======
      String login = ud.getLogin();
      String domainId = ud.getDomainId();
      String oldPassword = request.getParameter("oldPassword");
      String newPassword = request.getParameter("newPassword");
      AuthenticationCredential credential = AuthenticationCredential
          .newWithAsLogin(login)
          .withAsPassword(oldPassword)
          .withAsDomainId(domainId);
      authenticator.changePassword(credential, newPassword);
>>>>>>> fab5e854

        return "/AuthenticationServlet?Login=" + login + "&Password=" + newPassword + "&DomainId=" +
            domainId;
      } catch (AuthenticationException e) {
        SilverTrace.error("peasCore", "effectiveChangePasswordHandler.doAction()",
            "peasCore.EX_USER_KEY_NOT_FOUND", "key=" + key);
        return performUrlChangePasswordError(request, forcePasswordChangeHandler.doAction(request),
            ud);
      }
    } catch (AdminException e) {
      SilverTrace.error("peasCore", "effectiveChangePasswordHandler.doAction()",
          "peasCore.EX_USER_KEY_NOT_FOUND", "key=" + key);
      return forcePasswordChangeHandler.doAction(request);
    }
  }
}<|MERGE_RESOLUTION|>--- conflicted
+++ resolved
@@ -38,13 +38,8 @@
  * Navigation case : user has committed change password form.
  * @author ehugonnet
  */
-<<<<<<< HEAD
 public class EffectiveChangePasswordHandler extends ChangePasswordFunctionHandler {
-  private static final LoginPasswordAuthentication auth = new LoginPasswordAuthentication();
-=======
-public class EffectiveChangePasswordHandler extends FunctionHandler {
   private static final AuthenticationService authenticator = new AuthenticationService();
->>>>>>> fab5e854
 
   private ForcePasswordChangeHandler forcePasswordChangeHandler = new ForcePasswordChangeHandler();
 
@@ -56,24 +51,16 @@
     try {
       String userId = getAdmin().authenticate(key, session.getId(), false, false);
       UserDetail ud = getAdmin().getUserDetail(userId);
-<<<<<<< HEAD
       try {
         String login = ud.getLogin();
         String domainId = ud.getDomainId();
         String oldPassword = request.getParameter("oldPassword");
         String newPassword = request.getParameter("newPassword");
-        auth.changePassword(login, oldPassword, newPassword, domainId);
-=======
-      String login = ud.getLogin();
-      String domainId = ud.getDomainId();
-      String oldPassword = request.getParameter("oldPassword");
-      String newPassword = request.getParameter("newPassword");
-      AuthenticationCredential credential = AuthenticationCredential
-          .newWithAsLogin(login)
-          .withAsPassword(oldPassword)
-          .withAsDomainId(domainId);
-      authenticator.changePassword(credential, newPassword);
->>>>>>> fab5e854
+        AuthenticationCredential credential = AuthenticationCredential
+            .newWithAsLogin(login)
+            .withAsPassword(oldPassword)
+            .withAsDomainId(domainId);
+        authenticator.changePassword(credential, newPassword);
 
         return "/AuthenticationServlet?Login=" + login + "&Password=" + newPassword + "&DomainId=" +
             domainId;
