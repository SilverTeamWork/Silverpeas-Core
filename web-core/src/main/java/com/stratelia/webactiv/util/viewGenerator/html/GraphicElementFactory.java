/**
 * Copyright (C) 2000 - 2013 Silverpeas
 *
 * This program is free software: you can redistribute it and/or modify it under the terms of the
 * GNU Affero General Public License as published by the Free Software Foundation, either version 3
 * of the License, or (at your option) any later version.
 *
 * As a special exception to the terms and conditions of version 3.0 of the GPL, you may
 * redistribute this Program in connection with Free/Libre Open Source Software ("FLOSS")
 * applications as described in Silverpeas's FLOSS exception. You should have received a copy of the
 * text describing the FLOSS exception, and it is also available here:
 * "http://www.silverpeas.org/docs/core/legal/floss_exception.html"
 *
 * This program is distributed in the hope that it will be useful, but WITHOUT ANY WARRANTY; without
 * even the implied warranty of MERCHANTABILITY or FITNESS FOR A PARTICULAR PURPOSE. See the GNU
 * Affero General Public License for more details.
 *
 * You should have received a copy of the GNU Affero General Public License along with this program.
 * If not, see <http://www.gnu.org/licenses/>.
 */
package com.stratelia.webactiv.util.viewGenerator.html;

import com.silverpeas.look.SilverpeasLook;
import com.silverpeas.util.StringUtil;
import com.silverpeas.util.i18n.I18NHelper;
import com.stratelia.silverpeas.peasCore.MainSessionController;
import com.stratelia.silverpeas.peasCore.URLManager;
import com.stratelia.silverpeas.silvertrace.SilverTrace;
import com.stratelia.webactiv.beans.admin.ComponentInstLight;
import com.stratelia.webactiv.beans.admin.SpaceInstLight;
import com.stratelia.webactiv.util.ResourceLocator;
import com.stratelia.webactiv.util.viewGenerator.html.arrayPanes.ArrayPane;
import com.stratelia.webactiv.util.viewGenerator.html.arrayPanes.ArrayPaneSilverpeasV5;
import com.stratelia.webactiv.util.viewGenerator.html.board.Board;
import com.stratelia.webactiv.util.viewGenerator.html.board.BoardSilverpeasV5;
import com.stratelia.webactiv.util.viewGenerator.html.browseBars.BrowseBar;
import com.stratelia.webactiv.util.viewGenerator.html.browseBars.BrowseBarComplete;
import com.stratelia.webactiv.util.viewGenerator.html.buttonPanes.ButtonPane;
import com.stratelia.webactiv.util.viewGenerator.html.buttonPanes.ButtonPaneWA2;
import com.stratelia.webactiv.util.viewGenerator.html.buttons.Button;
import com.stratelia.webactiv.util.viewGenerator.html.buttons.ButtonSilverpeasV5;
import com.stratelia.webactiv.util.viewGenerator.html.calendar.Calendar;
import com.stratelia.webactiv.util.viewGenerator.html.calendar.CalendarWA1;
import com.stratelia.webactiv.util.viewGenerator.html.formPanes.FormPane;
import com.stratelia.webactiv.util.viewGenerator.html.formPanes.FormPaneWA;
import com.stratelia.webactiv.util.viewGenerator.html.frame.Frame;
import com.stratelia.webactiv.util.viewGenerator.html.frame.FrameSilverpeasV5;
import com.stratelia.webactiv.util.viewGenerator.html.iconPanes.IconPane;
import com.stratelia.webactiv.util.viewGenerator.html.iconPanes.IconPaneWA;
import com.stratelia.webactiv.util.viewGenerator.html.navigationList.NavigationList;
import com.stratelia.webactiv.util.viewGenerator.html.navigationList.NavigationListSilverpeasV5;
import com.stratelia.webactiv.util.viewGenerator.html.operationPanes.OperationPane;
import com.stratelia.webactiv.util.viewGenerator.html.operationPanes.OperationPaneSilverpeasV5Web20;
import com.stratelia.webactiv.util.viewGenerator.html.pagination.Pagination;
import com.stratelia.webactiv.util.viewGenerator.html.pagination.PaginationSP;
import com.stratelia.webactiv.util.viewGenerator.html.progressMessage.ProgressMessage;
import com.stratelia.webactiv.util.viewGenerator.html.progressMessage.ProgressMessageSilverpeasV5;
import com.stratelia.webactiv.util.viewGenerator.html.tabs.TabbedPane;
import com.stratelia.webactiv.util.viewGenerator.html.tabs.TabbedPaneSilverpeasV5;
import com.stratelia.webactiv.util.viewGenerator.html.window.Window;
import com.stratelia.webactiv.util.viewGenerator.html.window.WindowWeb20V5;
import org.apache.commons.lang3.CharEncoding;
import org.apache.ecs.ElementContainer;

import javax.servlet.ServletRequest;
import javax.servlet.http.HttpServletRequest;
import javax.servlet.http.HttpSession;
import java.util.ArrayList;
import java.util.Date;
import java.util.Enumeration;
import java.util.List;

import static com.stratelia.silverpeas.peasCore.MainSessionController.MAIN_SESSION_CONTROLLER_ATT;

/**
 * The GraphicElementFactory is the only class to instanciate in this package. You should have one
 * factory for each client (for future evolution). The GraphicElementFactory is responsible from
 * graphic component instanciation. You should never directly instanciate a component without using
 * this factory ! This class uses the "factory design pattern".
 */
public class GraphicElementFactory {

  /**
   * The key with which is associated the resources wrapper used by a Silverpeas component instance
   * and that is carried in each request.
   */
  public static final String RESOURCES_KEY = "resources";
  public static final String GE_FACTORY_SESSION_ATT = "SessionGraphicElementFactory";
  private final static ResourceLocator settings = new ResourceLocator(
      "org.silverpeas.util.viewGenerator.settings.graphicElementFactorySettings", "");
  private ResourceLocator lookSettings = null;
  private ResourceLocator silverpeasLookSettings = null;
  private ResourceLocator favoriteLookSettings = null;
  private final static String defaultLook = "org.silverpeas.util.viewGenerator.settings.Initial";
  private final static ResourceLocator generalSettings = new ResourceLocator(
      "org.silverpeas.general", I18NHelper.defaultLanguage);
  private final static String iconsPath = (URLManager.getApplicationURL() + settings
      .getString("IconsPath")).replaceAll("/$", "");
  private ResourceLocator multilang = null;
  private String currentLookName = null;
  private String externalStylesheet = null;
  private String componentId = null;
  private MainSessionController mainSessionController = null;
  private String spaceId = null;
  private boolean componentMainPage = false;
  public static final String defaultLookName = "Initial";
  protected static final String JQUERY_JS = "jquery-1.10.1.min.js";
  protected static final String JQUERYUI_JS = "jquery-ui-1.10.3.custom.min.js";
  protected static final String JQUERYUI_CSS = "ui-lightness/jquery-ui-1.10.3.custom.css";
  protected static final String JQUERYJSON_JS = "jquery.json-2.3.min.js";
  protected static final String JQUERY_i18N_JS = "jquery.i18n.properties-min-1.0.9.js";
  protected static final String ANGULAR_JS = "angular.min.js";
  protected static final String SILVERPEAS_ANGULAR_JS = "silverpeas-angular.js";
  protected static final String SILVERPEAS_ADAPTERS_ANGULAR_JS = "silverpeas-adapters.js";
  private static final String SILVERPEAS_JS = "silverpeas.js";

  /**
   * Constructor declaration
   *
   * @param look
   * @see
   */
  public GraphicElementFactory(String look) {
    setLook(look);
  }

  public static String getIconsPath() {
    return iconsPath;
  }

  public static ResourceLocator getGeneralSettings() {
    return generalSettings;
  }

  public ResourceLocator getMultilang() {
    if (multilang == null) {
      String language = getLanguage();
      multilang = new ResourceLocator(
          "org.silverpeas.util.viewGenerator.multilang.graphicElementFactoryBundle", language);
    }
    return multilang;
  }

  private String getLanguage() {
    String language = I18NHelper.defaultLanguage;
    if (mainSessionController != null) {
      language = mainSessionController.getFavoriteLanguage();
    }
    return language;
  }

  /**
   * Get the settings for the factory.
   *
   * @return The ResourceLocator returned contains all default environment settings necessary to
   * know wich component to instanciate, but also to know how to generate html code.
   */
  public static ResourceLocator getSettings() {
    return settings;
  }

  /**
   * Method declaration
   *
   * @return Customer specific look settings if defined, default look settings otherwise
   * @see
   */
  public ResourceLocator getLookSettings() {
    SilverTrace.info("viewgenerator", "GraphicElementFactory.getLookSettings()",
        "root.MSG_GEN_ENTER_METHOD");
    if (lookSettings == null) {
      ResourceLocator silverpeasSettings = getSilverpeasLookSettings();
      SilverTrace.info("viewgenerator", "GraphicElementFactory.getLookSettings()",
          "root.MSG_GEN_EXIT_METHOD", "lookSettings == null");
      // get the customer lookSettings
      try {
        lookSettings
            = new ResourceLocator("org.silverpeas.util.viewGenerator.settings.lookSettings", "",
                silverpeasSettings);
      } catch (java.util.MissingResourceException e) {
        // the customer lookSettings is undefined get the default silverpeas looks
        lookSettings = silverpeasSettings;
      }
    }
    SilverTrace.info("viewgenerator",
        "GraphicElementFactory.getLookSettings()", "root.MSG_GEN_EXIT_METHOD");
    return lookSettings;
  }

  /**
   * Method declaration
   *
   * @return the default look settings ResourceLocator
   * @see
   */
  public ResourceLocator getSilverpeasLookSettings() {
    SilverTrace.info("viewgenerator", "GraphicElementFactory.getSilverpeasLookSettings()",
        "root.MSG_GEN_ENTER_METHOD");
    if (silverpeasLookSettings == null) {
      silverpeasLookSettings = new ResourceLocator(
          "org.silverpeas.util.viewGenerator.settings.defaultLookSettings", "");
    }
    return silverpeasLookSettings;
  }

  /**
   * Method declaration
   *
   * @return
   * @see
   */
  public ResourceLocator getFavoriteLookSettings() {
    return this.favoriteLookSettings;
  }

  /**
   * Method declaration
   *
   * @param look
   * @see
   */
  public final void setLook(String look) {
    lookSettings = getLookSettings();
    String selectedLook;

    // get the customer lookSettings
    try {
      selectedLook = lookSettings.getString(look, null);
    } catch (java.util.MissingResourceException e) {
      // the customer lookSettings is undefined
      // get the default silverpeas looks
      // lookSettings = null;
      SilverTrace.info("viewgenerator", "GraphicElementFactory.setLook()",
          "root.MSG_GEN_PARAM_VALUE", " customer lookSettings is undefined !");
      lookSettings = getSilverpeasLookSettings();

      selectedLook = silverpeasLookSettings.getString(look, null);
      if (selectedLook == null) {
        // ce look n'existe plus, look par defaut
        selectedLook = defaultLook;
      }
    }

    SilverTrace.info("viewgenerator", "GraphicElementFactory.setLook()",
        "root.MSG_GEN_PARAM_VALUE", " look = " + look
        + " | corresponding settings = " + selectedLook);
    this.favoriteLookSettings = new ResourceLocator(selectedLook, "");

    currentLookName = look;
  }

  public String getCurrentLookName() {
    return currentLookName;
  }

  public void setExternalStylesheet(String externalStylesheet) {
    this.externalStylesheet = externalStylesheet;
  }

  public String getExternalStylesheet() {
    return this.externalStylesheet;
  }

  public boolean hasExternalStylesheet() {
    return (externalStylesheet != null);
  }

  /**
   * Method declaration
   *
   * @return
   * @see
   */
  public String getLookFrame() {
    SilverTrace.info("viewgenerator", "GraphicElementFactory.getLookFrame()",
        "root.MSG_GEN_PARAM_VALUE", " FrameJSP = "
        + getFavoriteLookSettings().getString("FrameJSP"));
    return getFavoriteLookSettings().getString("FrameJSP");
  }

  /**
   * Method declaration
   *
   * @return
   * @see
   */
  public String getLookStyleSheet() {
    SilverTrace.info("viewgenerator", "GraphicElementFactory.getLookStyleSheet()",
        "root.MSG_GEN_ENTER_METHOD");
    String standardStyle = "/util/styleSheets/globalSP_SilverpeasV5.css";
    String standardStyleForIE = "/util/styleSheets/globalSP_SilverpeasV5-IE.css";
    String contextPath = getGeneralSettings().getString("ApplicationURL");
    String charset = getGeneralSettings().getString("charset", CharEncoding.UTF_8);
    StringBuilder code = new StringBuilder();
    code.append("<meta http-equiv=\"Content-Type\" content=\"text/html; charset=");
    code.append(charset);
    code.append("\"/>\n");

    String specificJS = null;

    if (externalStylesheet == null) {
      code.append("<link type=\"text/css\" href=\"").append(contextPath).append(
          "/util/styleSheets/jquery/").append(JQUERYUI_CSS).append("\" rel=\"stylesheet\"/>\n");

      // define CSS(default and specific) and JS (specific) dedicated to current component
      StringBuilder defaultComponentCSS = null;
      StringBuilder specificComponentCSS = null;
      if (StringUtil.isDefined(componentId) && mainSessionController != null) {
        ComponentInstLight component = mainSessionController.getOrganisationController().
            getComponentInstLight(componentId);
        if (component != null) {
          String componentName = component.getName();
          String genericComponentName = getGenericComponentName(componentName);
          defaultComponentCSS = new StringBuilder(50);
          defaultComponentCSS.append("<link rel=\"stylesheet\" type=\"text/css\" href=\"")
              .append(contextPath).
              append("/").append(genericComponentName).append("/jsp/styleSheets/").append(
                  genericComponentName).append(".css").append("\"/>\n");

          String specificStyle = getFavoriteLookSettings().getString("StyleSheet." + componentName);
          if (StringUtil.isDefined(specificStyle)) {
            specificComponentCSS = new StringBuilder(50);
            specificComponentCSS.append("<link rel=\"stylesheet\" type=\"text/css\" href=\"");
            specificComponentCSS.append(specificStyle).append("\"/>\n");
          }

          specificJS = getFavoriteLookSettings().getString("JavaScript." + componentName);
        }
      }

      // append default global CSS
      code.append("<link rel=\"stylesheet\" type=\"text/css\" href=\"").append(contextPath);
      code.append(standardStyle).append("\"/>\n");

      code.append("<!--[if IE]>\n");
      code.append("<link rel=\"stylesheet\" type=\"text/css\" href=\"").append(
          contextPath).append(standardStyleForIE).append("\"/>\n");
      code.append("<![endif]-->\n");

      // append default CSS of current component
      if (defaultComponentCSS != null) {
        code.append(defaultComponentCSS);
      }

      // append specific global CSS
      appendSpecificCSS(code);

      // append specific CSS of current component
      if (specificComponentCSS != null) {
        code.append(specificComponentCSS);
      }
    } else {
      code.append("<link rel=\"stylesheet\" type=\"text/css\" href=\"").append(externalStylesheet)
          .append("\"/>\n");
    }

    // append javascript
    code.append("<script type=\"text/javascript\">var webContext='").append(contextPath).append(
        "';").append("</script>\n");

    code.append("<script type=\"text/javascript\" src=\"").append(contextPath).append(
        "/util/javaScript/").append(SILVERPEAS_JS).append("\"></script>\n");
    code.append("<script type=\"text/javascript\" src=\"").append(contextPath).append(
        "/util/javaScript/jquery/").append(JQUERY_JS).append("\"></script>\n");
    code.append("<script type=\"text/javascript\" src=\"").append(contextPath).append(
        "/util/javaScript/jquery/").append(JQUERYJSON_JS).append("\"></script>\n");
    code.append("<script type=\"text/javascript\" src=\"").append(contextPath).append(
        "/util/javaScript/jquery/").append(JQUERYUI_JS).append("\"></script>\n");
    code.append("<script type=\"text/javascript\" src=\"").append(contextPath).append(
        "/util/javaScript/jquery/").append(JQUERY_i18N_JS).append("\"></script>\n");
<<<<<<< HEAD
=======
    code.append("<script type=\"text/javascript\" src=\"").append(contextPath).append(
        "/util/javaScript/angularjs/").append(ANGULAR_JS).append("\"></script>\n");
    code.append("<script type=\"text/javascript\" src=\"").append(contextPath).append(
        "/util/javaScript/angularjs/").append(SILVERPEAS_ANGULAR_JS).append("\"></script>\n");
    code.append("<script type=\"text/javascript\" src=\"").append(contextPath).append(
        "/util/javaScript/angularjs/").append(SILVERPEAS_ADAPTERS_ANGULAR_JS).append(
            "\"></script>\n");
>>>>>>> 5cb00597
    code.append(JavascriptPluginInclusion.includeNotifier(new ElementContainer()).toString())
        .append("\n");
    if (StringUtil.isDefined(specificJS)) {
      code.append("<script type=\"text/javascript\" src=\"").append(specificJS).append(
          "\"></script>\n");
    }

    if (isComponentMainPage()) {
      code.append("<script type=\"text/javascript\" src=\"").append(contextPath).append(
          "/util/javaScript/jquery/jquery.cookie.js\"></script>\n");
    }

    if (getFavoriteLookSettings() != null
        && getFavoriteLookSettings().getString("OperationPane").toLowerCase().endsWith("web20")) {
      code.append(getYahooElements());
      code.append(
          JavascriptPluginInclusion.includeResponsibles(new ElementContainer(), getLanguage())
          .toString()).append("\n");
    }

    SilverTrace.info("viewgenerator", "GraphicElementFactory.getLookStyleSheet()",
        "root.MSG_GEN_EXIT_METHOD");
    return code.toString();
  }

  /**
   * Retrieve space look <br/> Look Style behavior algorithm is : <ul> <li>Use specific space look
   * if defined</li> <li>else if use the user defined look settings</li> <li>else if use the default
   * look settings</li> </ul>
   *
   * @param code the current state of the HTML produced for the header.
   */
  private void appendSpecificCSS(StringBuilder code) {
    if (StringUtil.isDefined(this.spaceId)) {
      SpaceInstLight curSpace = mainSessionController.getOrganisationController().
          getSpaceInstLightById(this.spaceId);
      if (curSpace != null) {
        String spaceLookStyle = curSpace.getLook();
        getSpaceLook(code, curSpace, spaceLookStyle);
        String css = SilverpeasLook.getSilverpeasLook().getCSSOfSpace(this.spaceId);
        if (StringUtil.isDefined(css)) {
          code.append("<link id=\"spaceCSSid\" rel=\"stylesheet\" type=\"text/css\" href=\"")
              .append(css).append("\"/>\n");
        }
        return;
      }
    }
    appendDefaultLookCSS(code);
  }

  /**
   * @param code the current state of the HTML produced for the header.
   * @param curSpace
   * @param spaceLookStyle
   */
  private void getSpaceLook(StringBuilder code, SpaceInstLight curSpace, String spaceLookStyle) {
    if (StringUtil.isDefined(spaceLookStyle)) {
      setLook(spaceLookStyle);
      String lookStyle = getFavoriteLookSettings().getString("StyleSheet");
      if (StringUtil.isDefined(lookStyle)) {
        code.append("<link id=\"specificCSSid\" rel=\"stylesheet\" type=\"text/css\" href=\"");
        code.append(lookStyle).append("\"/>\n");
      }
    } else {
      // Check the parent space look (recursive method)
      if (!curSpace.isRoot()) {
        String fatherSpaceId = curSpace.getFatherId();
        SpaceInstLight fatherSpace = mainSessionController.getOrganisationController().
            getSpaceInstLightById(fatherSpaceId);
        spaceLookStyle = fatherSpace.getLook();
        getSpaceLook(code, fatherSpace, spaceLookStyle);
      } else {
        appendDefaultLookCSS(code);
      }
    }
  }

  /**
   * Append the default look CSS.
   *
   * @param code the current state of the HTML produced for the header.
   */
  private void appendDefaultLookCSS(StringBuilder code) {
    String userLookStyle = this.getDefaultLookName();
    setLook(userLookStyle);
    String lookStyle = getFavoriteLookSettings().getString("StyleSheet");
    if (StringUtil.isDefined(lookStyle)) {
      code.append("<link id=\"specificCSSid\" rel=\"stylesheet\" type=\"text/css\" href=\"");
      code.append(lookStyle).append("\"/>\n");
    }
  }

  /**
   * Some logical components have got the same technical component. For example, "toolbox" component
   * is technically "kmelia"
   *
   * @return the "implementation" name of the given component
   */
  private String getGenericComponentName(String componentName) {
    if ("toolbox".equalsIgnoreCase(componentName) || "kmax".equalsIgnoreCase(componentName)) {
      return "kmelia";
    }
    if ("pollingstation".equalsIgnoreCase(componentName)) {
      return "survey";
    }
    return componentName;
  }

  private String getYahooElements() {
    String contextPath = getGeneralSettings().getString("ApplicationURL");
    StringBuilder code = new StringBuilder();

    code.append("<!-- CSS for Menu -->\n");
    code.append("<link rel=\"stylesheet\" type=\"text/css\" href=\"");
    code.append(getSettings().getString("YUIMenuCss",
        contextPath + "/util/yui/menu/assets/menu.css"));
    code.append("\"/>\n");
    code.append("<!-- Page-specific styles -->\n");
    code.append("<style type=\"text/css\">\n");
    code.append("    div.yuimenu {\n");
    code.append("    position:dynamic;\n");
    code.append("    visibility:hidden;\n");
    code.append("    }\n");
    code.append("</style>\n");
    code.append("<script type=\"text/javascript\" src=\"").append(contextPath);
    code.append("/util/yui/yahoo-dom-event/yahoo-dom-event.js\"></script>\n");
    code.append("<script type=\"text/javascript\" src=\"").append(contextPath);
    code.append("/util/yui/container/container_core-min.js\"></script>\n");
    code.append("<script type=\"text/javascript\" src=\"").append(contextPath);
    code.append("/util/yui/menu/menu-min.js\"></script>\n");
    return code.toString();
  }

  /**
   * Method declaration
   *
   * @return
   * @see
   */
  public String getIcon(String iconKey) {
    SilverTrace.info("viewgenerator", "GraphicElementFactory.getIcon()",
        "root.MSG_GEN_ENTER_METHOD", "iconKey = " + iconKey);
    return getFavoriteLookSettings().getString(iconKey, null);
  }

  /**
   * Method declaration
   *
   * @return
   * @see
   */
  public List<String> getAvailableLooks() {
    ResourceLocator theLookSettings = getLookSettings();
    Enumeration<String> keys = theLookSettings.getKeys();
    List<String> availableLooks = new ArrayList<String>();
    while (keys.hasMoreElements()) {
      availableLooks.add(keys.nextElement());
    }
    return availableLooks;
  }

  /**
   * Construct a new button.
   *
   * @param label The new button label
   * @param action The action associated exemple : "javascript:onClick=history.back()", or
   * "http://www.stratelia.com/"
   * @param disabled Specify if the button is disabled or not. If disabled, no action will be
   * possible.
   * @return returns an object implementing the FormButton interface. That's the new button to use.
   */
  public Button getFormButton(String label, String action, boolean disabled) {
    Button button = null;
    String buttonClassName = getFavoriteLookSettings().getString("Button");
    try {
      button = (Button) Class.forName(buttonClassName).newInstance();
    } catch (Exception e) {
      SilverTrace.error("viewgenerator", "GraphicElementFactory.getFormButton()",
          "viewgenerator.EX_CANT_GET_BUTTON", "", e);
      button = new ButtonSilverpeasV5();
    } finally {
      if (button != null) {
        button.init(label, action, disabled);
      }
    }
    return button;
  }

  /**
   * Construct a new frame.
   *
   * @return returns an object implementing the Frame interface. That's the new frame to use.
   */
  public Frame getFrame() {
    Frame frame;
    String frameClassName = getFavoriteLookSettings().getString("Frame");

    try {
      frame = (Frame) Class.forName(frameClassName).newInstance();
    } catch (Exception e) {
      SilverTrace.error("viewgenerator", "GraphicElementFactory.getFrame()",
          "viewgenerator.EX_CANT_GET_FRAME", "", e);
      frame = new FrameSilverpeasV5();
    }
    return frame;
  }

  /**
   * Construct a new board.
   *
   * @return returns an object implementing the Board interface. That's the new board to use.
   */
  public Board getBoard() {
    Board board;
    String boardClassName = getFavoriteLookSettings().getString("Board");

    try {
      board = (Board) Class.forName(boardClassName).newInstance();
    } catch (Exception e) {
      SilverTrace.error("viewgenerator", "GraphicElementFactory.getBoard()",
          "viewgenerator.EX_CANT_GET_FRAME", "", e);
      board = new BoardSilverpeasV5();
    }
    return board;
  }

  /**
   * Construct a new navigation list.
   *
   * @return returns an object implementing the NavigationList interface.
   */
  public NavigationList getNavigationList() {
    NavigationList navigationList;
    String navigationListClassName = getFavoriteLookSettings().getString(
        "NavigationList");

    try {
      navigationList = (NavigationList) Class.forName(navigationListClassName).newInstance();
    } catch (Exception e) {
      SilverTrace.error("viewgenerator", "GraphicElementFactory.getNavigationList()",
          "viewgenerator.EX_CANT_GET_NAVIGATIONLIST", "", e);
      navigationList = new NavigationListSilverpeasV5();
    }
    return navigationList;
  }

  /**
   * Construct a new button.
   *
   * @param label The new button label
   * @param action The action associated exemple : "javascript:history.back()", or
   * "http://www.stratelia.com/"
   * @param disabled Specify if the button is disabled or not. If disabled, no action will be
   * possible.
   * @param imagePath The path where the images needed to display buttons will be found.
   * @return returns an object implementing the FormButton interface. That's the new button to use.
   * @deprecated
   */
  public Button getFormButton(String label, String action, boolean disabled,
      String imagePath) {
    return getFormButton(label, action, disabled);
  }

  /**
   * Build a new TabbedPane.
   *
   * @return An object implementing the TabbedPane interface.
   */
  public TabbedPane getTabbedPane() {
    String tabbedPaneClassName = getFavoriteLookSettings().getString(
        "TabbedPane");
    TabbedPane tabbedPane = null;

    try {
      tabbedPane = (TabbedPane) Class.forName(tabbedPaneClassName).newInstance();
    } catch (Exception e) {
      SilverTrace.error("viewgenerator", "GraphicElementFactory.getTabbedPane()",
          "viewgenerator.EX_CANT_GET_TABBED_PANE", "", e);
      tabbedPane = new TabbedPaneSilverpeasV5();
    } finally {
      if (tabbedPane != null) {
        tabbedPane.init(1);
      }
    }
    return tabbedPane;
  }

  /**
   * Build a new TabbedPane.
   *
   * @return An object implementing the TabbedPane interface.
   */
  public TabbedPane getTabbedPane(int nbLines) {
    String tabbedPaneClassName = getFavoriteLookSettings().getString(
        "TabbedPane");
    TabbedPane tabbedPane = null;

    try {
      tabbedPane = (TabbedPane) Class.forName(tabbedPaneClassName).newInstance();
    } catch (Exception e) {
      SilverTrace.error("viewgenerator", "GraphicElementFactory.getTabbedPane()",
          "viewgenerator.EX_CANT_GET_TABBED_PANE", " nbLines = " + nbLines, e);
      tabbedPane = new TabbedPaneSilverpeasV5();
    } finally {
      if (tabbedPane != null) {
        tabbedPane.init(nbLines);
      }
    }
    return tabbedPane;
  }

  /**
   * Build a new ArrayPane.
   *
   * @param name The name from your array. This name has to be unique in the session. It will be
   * used to put some information (including the sorted column), in the session. exemple :
   * "MyToDoArrayPane"
   * @param pageContext The page context computed by the servlet or JSP. The PageContext is used to
   * both get new request (sort on a new column), and keep the current state (via the session).
   * @return An object implementing the ArrayPane interface.
   * @deprecated
   */
  public ArrayPane getArrayPane(String name,
      javax.servlet.jsp.PageContext pageContext) {
    String arrayPaneClassName = getFavoriteLookSettings().getString("ArrayPane");
    ArrayPane arrayPane = null;

    try {
      arrayPane = (ArrayPane) Class.forName(arrayPaneClassName).newInstance();
    } catch (Exception e) {
      SilverTrace.error("viewgenerator", "GraphicElementFactory.getArrayPane()",
          "viewgenerator.EX_CANT_GET_ARRAY_PANE", " name = " + name, e);
      arrayPane = new ArrayPaneSilverpeasV5();
    } finally {
      if (arrayPane != null) {
        arrayPane.init(name, pageContext);
      }
    }
    return arrayPane;
  }

  /**
   * Build a new ArrayPane.
   *
   * @param name The name from your array. This name has to be unique in the session. It will be
   * used to put some information (including the sorted column), in the session. exemple :
   * "MyToDoArrayPane"
   * @param request The http request (to get entering action, like sort operation)
   * @param session The client session (to get the old status, like on which column we are sorted)
   * @return An object implementing the ArrayPane interface.
   * @deprecated
   */
  public ArrayPane getArrayPane(String name, ServletRequest request, HttpSession session) {
    String arrayPaneClassName = getFavoriteLookSettings().getString("ArrayPane");
    ArrayPane arrayPane = null;
    try {
      arrayPane = (ArrayPane) Class.forName(arrayPaneClassName).newInstance();
    } catch (Exception e) {
      SilverTrace.error("viewgenerator", "GraphicElementFactory.getArrayPane()",
          "viewgenerator.EX_CANT_GET_ARRAY_PANE", " name = " + name, e);
      arrayPane = new ArrayPaneSilverpeasV5();
    } finally {
      if (arrayPane != null) {
        arrayPane.init(name, request, session);
      }
    }
    return arrayPane;
  }

  /**
   * Build a new ArrayPane.
   *
   * @param name The name from your array. This name has to be unique in the session. It will be
   * used to put some information (including the sorted column), in the session. exemple :
   * "MyToDoArrayPane"
   * @param url The url to root sorting action. This url can contain parameters. exemple :
   * http://localhost/webactiv/Rkmelia/topicManager?topicId=12
   * @param request The http request (to get entering action, like sort operation)
   * @param session The client session (to get the old status, like on which column we are sorted)
   * @return An object implementing the ArrayPane interface.
   */
  public ArrayPane getArrayPane(String name, String url, ServletRequest request,
      HttpSession session) {
    String arrayPaneClassName = getFavoriteLookSettings().getString("ArrayPane");
    ArrayPane arrayPane = null;
    try {
      arrayPane = (ArrayPane) Class.forName(arrayPaneClassName).newInstance();
    } catch (Exception e) {
      SilverTrace.error("viewgenerator", "GraphicElementFactory.getArrayPane()",
          "viewgenerator.EX_CANT_GET_ARRAY_PANE", " name = " + name, e);
      arrayPane = new ArrayPaneSilverpeasV5();
    } finally {
      if (arrayPane != null) {
        arrayPane.init(name, url, request, session);
      }
    }
    return arrayPane;
  }

  /**
   * Build a new main Window using the object specified in the properties.
   *
   * @return An object implementing Window interface
   */
  public Window getWindow() {
    String windowClassName = getFavoriteLookSettings().getString("Window");
    Window window = null;
    try {
      window = (Window) Class.forName(windowClassName).newInstance();
    } catch (Exception e) {
      SilverTrace.error("viewgenerator", "GraphicElementFactory.getWindow()",
          "viewgenerator.EX_CANT_GET_WINDOW", "", e);
      window = new WindowWeb20V5();
    } finally {
      if (window != null) {
        window.init(this);
      }
    }
    return window;
  }

  /**
   * Build a new ButtonPane.
   *
   * @return An object implementing the ButtonPane interface
   */
  public ButtonPane getButtonPane() {
    String buttonPaneClassName = getFavoriteLookSettings().getString(
        "ButtonPane");

    try {
      return (ButtonPane) Class.forName(buttonPaneClassName).newInstance();
    } catch (Exception e) {
      SilverTrace.error("viewgenerator", "GraphicElementFactory.getButtonPane()",
          "viewgenerator.EX_CANT_GET_BUTTON_PANE", "", e);
      return new ButtonPaneWA2();
    }
  }

  /**
   * Build a new IconPane.
   *
   * @return An object implementing the IconPane interface.
   */
  public IconPane getIconPane() {
    String iconPaneClassName = getFavoriteLookSettings().getString("IconPane");
    try {
      return (IconPane) Class.forName(iconPaneClassName).newInstance();
    } catch (Exception e) {
      SilverTrace.error("viewgenerator", "GraphicElementFactory.getIconPane()",
          "viewgenerator.EX_CANT_GET_ICON_PANE", "", e);
      return new IconPaneWA();
    }
  }

  /**
   * Build a new FormPane.
   *
   * @param name
   * @param actionURL
   * @param pageContext
   * @return
   */
  public FormPane getFormPane(String name, String actionURL,
      javax.servlet.jsp.PageContext pageContext) {
    return new FormPaneWA(name, actionURL, pageContext);
  }

  /**
   * Build a new OperationPane.
   *
   * @return An object implementing the OperationPane interface.
   */
  public OperationPane getOperationPane() {
    String operationPaneClassName = getFavoriteLookSettings().getString("OperationPane");
    OperationPane operationPane;
    try {
      operationPane = (OperationPane) Class.forName(operationPaneClassName).newInstance();
    } catch (Exception e) {
      SilverTrace.error("viewgenerator", "GraphicElementFactory.getOperationPane()",
          "viewgenerator.EX_CANT_GET_OPERATION_PANE", "", e);
      operationPane = new OperationPaneSilverpeasV5Web20();
    }
    operationPane.setMultilang(getMultilang());
    return operationPane;
  }

  /**
   * Build a new BrowseBar.
   *
   * @return An object implementing the BrowseBar interface.
   */
  public BrowseBar getBrowseBar() {
    String browseBarClassName = getFavoriteLookSettings().getString("BrowseBar");
    try {
      BrowseBar browseBar = (BrowseBar) Class.forName(browseBarClassName).newInstance();
      browseBar.setComponentId(componentId);
      browseBar.setMainSessionController(mainSessionController);
      return browseBar;
    } catch (Exception e) {
      SilverTrace.error("viewgenerator", "GraphicElementFactory.getBrowseBar()",
          "viewgenerator.EX_CANT_GET_BROWSE_BAR", "", e);
      BrowseBar browseBar = new BrowseBarComplete();
      browseBar.setComponentId(componentId);
      browseBar.setMainSessionController(mainSessionController);
      return browseBar;
    }
  }

  /**
   * Build a new SilverpeasCalendar.
   *
   * @param language : the language to use by the monthCalendar
   * @return an object implementing the monthCalendar interface
   */
  public Calendar getCalendar(String context, String language, Date date) {
    return new CalendarWA1(context, language, date);
  }

  public Pagination getPagination(int nbItems, int nbItemsPerPage, int firstItemIndex) {
    Pagination pagination = getPagination();
    pagination.init(nbItems, nbItemsPerPage, firstItemIndex);
    return pagination;
  }

  public Pagination getPagination() {
    String paginationClassName = getFavoriteLookSettings().getString("Pagination");
    Pagination pagination;
    if (paginationClassName == null) {
      paginationClassName = "com.stratelia.webactiv.util.viewGenerator.html.pagination.PaginationSP";
    }
    try {
      pagination = (Pagination) Class.forName(paginationClassName).newInstance();
    } catch (Exception e) {
      SilverTrace.info("viewgenerator", "GraphicElementFactory.getPagination()",
          "viewgenerator.EX_CANT_GET_PAGINATION", "", e);
      pagination = new PaginationSP();
    }
    pagination.setMultilang(getMultilang());
    return pagination;
  }

  public ProgressMessage getProgressMessage(List<String> messages) {
    String progressClassName = getFavoriteLookSettings().getString("Progress");
    ProgressMessage progress;
    if (progressClassName == null) {
      progressClassName
          = "com.stratelia.webactiv.util.viewGenerator.html.progressMessage.ProgressMessageSilverpeasV5";
    }
    try {
      progress = (ProgressMessage) Class.forName(progressClassName).newInstance();
    } catch (Exception e) {
      SilverTrace.info("viewgenerator", "GraphicElementFactory.getProgressMessage()",
          "viewgenerator.EX_CANT_GET_PROGRESSMESSAGE", "", e);
      progress = new ProgressMessageSilverpeasV5();
    }
    progress.init(messages);
    progress.setMultilang(getMultilang());
    return progress;
  }

  public void setComponentId(String componentId) {
    this.componentId = componentId;
  }

  public String getComponentId() {
    return componentId;
  }

  public MainSessionController getMainSessionController() {
    return mainSessionController;
  }

  public void setHttpRequest(HttpServletRequest request) {
    HttpSession session = request.getSession(true);
    mainSessionController = (MainSessionController) session.
        getAttribute(MAIN_SESSION_CONTROLLER_ATT);
    componentMainPage = request.getRequestURI().endsWith("/Main") && !request.getRequestURI().
        endsWith("/jsp/Main");
  }

  public boolean isComponentMainPage() {
    return componentMainPage;
  }

  /**
   * @return the space identifier
   */
  public String getSpaceId() {
    return spaceId;
  }

  /**
   * @param spaceId the space identifier to set (full identifier with WA + number)
   */
  public void setSpaceId(String spaceId) {
    this.spaceId = spaceId;
  }

  /**
   * Retrieve default look name
   *
   * @return user personal look settings if defined, default look settings otherwise
   */
  public String getDefaultLookName() {
    // Retrieve user personal look settings
    String userLookStyle;
    try {
      userLookStyle = mainSessionController.getPersonalization().getLook();
    } catch (Exception t) {
      SilverTrace.error("viewgenerator", "GEF", "problem to retrieve user look", t);
      userLookStyle = defaultLookName;
    }
    return userLookStyle;
  }
}<|MERGE_RESOLUTION|>--- conflicted
+++ resolved
@@ -368,8 +368,6 @@
         "/util/javaScript/jquery/").append(JQUERYUI_JS).append("\"></script>\n");
     code.append("<script type=\"text/javascript\" src=\"").append(contextPath).append(
         "/util/javaScript/jquery/").append(JQUERY_i18N_JS).append("\"></script>\n");
-<<<<<<< HEAD
-=======
     code.append("<script type=\"text/javascript\" src=\"").append(contextPath).append(
         "/util/javaScript/angularjs/").append(ANGULAR_JS).append("\"></script>\n");
     code.append("<script type=\"text/javascript\" src=\"").append(contextPath).append(
@@ -377,7 +375,6 @@
     code.append("<script type=\"text/javascript\" src=\"").append(contextPath).append(
         "/util/javaScript/angularjs/").append(SILVERPEAS_ADAPTERS_ANGULAR_JS).append(
             "\"></script>\n");
->>>>>>> 5cb00597
     code.append(JavascriptPluginInclusion.includeNotifier(new ElementContainer()).toString())
         .append("\n");
     if (StringUtil.isDefined(specificJS)) {
