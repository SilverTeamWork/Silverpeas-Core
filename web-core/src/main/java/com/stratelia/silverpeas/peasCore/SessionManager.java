/**
 * Copyright (C) 2000 - 2011 Silverpeas
 *
 * This program is free software: you can redistribute it and/or modify
 * it under the terms of the GNU Affero General Public License as
 * published by the Free Software Foundation, either version 3 of the
 * License, or (at your option) any later version.
 *
 * As a special exception to the terms and conditions of version 3.0 of
 * the GPL, you may redistribute this Program in connection with Free/Libre
 * Open Source Software ("FLOSS") applications as described in Silverpeas's
 * FLOSS exception.  You should have received a copy of the text describing
 * the FLOSS exception, and it is also available here:
 * "http://repository.silverpeas.com/legal/licensing"
 *
 * This program is distributed in the hope that it will be useful,
 * but WITHOUT ANY WARRANTY; without even the implied warranty of
 * MERCHANTABILITY or FITNESS FOR A PARTICULAR PURPOSE.  See the
 * GNU Affero General Public License for more details.
 *
 * You should have received a copy of the GNU Affero General Public License
 * along with this program.  If not, see <http://www.gnu.org/licenses/>.
 */
package com.stratelia.silverpeas.peasCore;

import com.silverpeas.scheduler.Job;
import com.silverpeas.scheduler.JobExecutionContext;
import com.silverpeas.scheduler.Scheduler;
import com.silverpeas.scheduler.SchedulerEvent;
import com.silverpeas.scheduler.SchedulerEventListener;
import com.silverpeas.scheduler.SchedulerException;
import com.silverpeas.scheduler.SchedulerFactory;
import com.silverpeas.scheduler.trigger.JobTrigger;
import com.silverpeas.session.SessionManagement;
import com.silverpeas.util.FileUtil;
import com.silverpeas.util.StringUtil;
import com.silverpeas.util.i18n.I18NHelper;
import com.stratelia.silverpeas.notificationManager.NotificationManagerException;
import com.stratelia.silverpeas.notificationManager.NotificationMetaData;
import com.stratelia.silverpeas.notificationManager.NotificationParameters;
import com.stratelia.silverpeas.notificationManager.NotificationSender;
import com.stratelia.silverpeas.notificationManager.UserRecipient;
import com.stratelia.silverpeas.notificationserver.channel.popup.POPUPMessageBean;
import com.stratelia.silverpeas.notificationserver.channel.server.ServerMessageBean;
import com.stratelia.silverpeas.peasCore.servlets.ComponentRequestRouter;
import com.stratelia.silverpeas.silverstatistics.control.SilverStatisticsManager;
import com.stratelia.silverpeas.silvertrace.SilverLog;
import com.stratelia.silverpeas.silvertrace.SilverTrace;
import com.stratelia.webactiv.beans.admin.UserDetail;
import com.stratelia.webactiv.persistence.IdPK;
import com.stratelia.webactiv.persistence.PersistenceException;
import com.stratelia.webactiv.persistence.SilverpeasBeanDAO;
import com.stratelia.webactiv.persistence.SilverpeasBeanDAOFactory;
import com.stratelia.webactiv.servlets.LogoutServlet;
import com.stratelia.webactiv.util.DateUtil;
import com.stratelia.webactiv.util.GeneralPropertiesManager;
import com.stratelia.webactiv.util.ResourceLocator;

import javax.servlet.http.HttpServletRequest;
import javax.servlet.http.HttpSession;
import java.text.ParseException;
import java.util.ArrayList;
import java.util.Collection;
import java.util.Date;
import java.util.HashMap;
import java.util.List;
import java.util.Locale;
import java.util.Map;
import java.util.ResourceBundle;

/**
 * Class declaration This object is a singleton used by AuthenticationService : when the user log
 * in, ComponentRequestRouter : when the user access a component. It provides functions to manage
 * the sessions, to write a log journal and getFactory informations about the logged users.
 *
 * @author Nicolas Eysseric
 */
public class SessionManager implements SchedulerEventListener, SessionManagement {
  private static final String NOTIFY_DATE_FORMAT = " HH:mm (dd/MM/yyyy) ";
  // Local constants
  private static final String SESSION_MANAGER_JOB_NAME = "SessionManagerScheduler";
  // Singleton implementation
  private static SessionManager myInstance = null;
  // Max session duration in ms
  private long userSessionTimeout = 600000; // 10mn
  private long adminSessionTimeout = 1200000; // 20mn
  // Timestamp of execution of the scheduled job in ms
  private long scheduledSessionManagementTimeStamp = 60000; // 1mn
  // Client refresh intervall in ms (see Clipboard Session Controller)
  private long maxRefreshInterval = 90000; // 1mn30
  // Contains all current sessions
  private Map<String, SessionInfo> userDataSessions = new HashMap<String, SessionInfo>(100);
  // Contains the session when notified
  private List<String> userNotificationSessions = new ArrayList<String>(100);
  private ResourceLocator messages = null;
  private SilverStatisticsManager myStatisticsManager = null;

  /**
   * Prevent the class from being instantiate (private)
   */
  private SessionManager() {
  }

  /**
   * Init attributes
   */
  private synchronized void initSessionManager() {
    try {
      // init maxRefreshInterval : add 60 seconds delay because of network traffic
      ResourceLocator rl = new ResourceLocator("com.stratelia.webactiv.clipboard.settings" +
          ".clipboardSettings", "");
      maxRefreshInterval = (60 + Long.parseLong(rl.getString("IntervalInSec"))) * 1000;

      // init userSessionTimeout and scheduledSessionManagementTimeStamp
      ResourceBundle resources = FileUtil.loadBundle("com.stratelia.silverpeas.peasCore" +
          ".SessionManager", new Locale("", ""));
      String language = resources.getString("language");
      if (!StringUtil.isDefined(language)) {
        language = I18NHelper.defaultLanguage;
      }
      messages = new ResourceLocator( "com.stratelia.silverpeas.peasCore.multilang" +
          ".peasCoreBundle", language);
      scheduledSessionManagementTimeStamp = convertMinuteInMilliseconds(
          Long.parseLong(resources.getString("scheduledSessionManagementTimeStamp")));
      userSessionTimeout = convertMinuteInMilliseconds(
          Long.parseLong(resources.getString("userSessionTimeout")));
      if (scheduledSessionManagementTimeStamp > userSessionTimeout) {
        scheduledSessionManagementTimeStamp = userSessionTimeout;
      }
      adminSessionTimeout = convertMinuteInMilliseconds(
          Long.parseLong(resources.getString("adminSessionTimeout")));
      if (scheduledSessionManagementTimeStamp > adminSessionTimeout) {
        scheduledSessionManagementTimeStamp = adminSessionTimeout;
      }
      initSchedulerTimeStamp();

      myStatisticsManager = SilverStatisticsManager.getInstance();
      SilverLog.logConnexion("SessionManager starting", "TimeStamp="
          + convertMillisecondsToMinutes(scheduledSessionManagementTimeStamp),
          "UserSessionTimeout=" + convertMillisecondsToMinutes(userSessionTimeout)
          + " adminSessionTimeout=" + convertMillisecondsToMinutes(adminSessionTimeout));
    } catch (Exception ex) {
      SilverTrace.fatal("peasCore", "SessionManager.getInstance", "root.EX_CLASS_NOT_INITIALIZED", ex);
    }
  }

  /**
   * SessionManager is a singleton
   *
   * @return the instance of SessionManager
   */
  public static SessionManager getInstance() {
    synchronized (SessionManager.class) {
      if (myInstance == null) {
        myInstance = new SessionManager();
        myInstance.initSessionManager();
      }
    }
    return myInstance;
  }

  /**
   * Set the server last acessed time by the user. Used to verify if the session duration has
   * expired (because of timeout).
   *
   * @param session
   * @see ComponentRequestRouter and ClipboardRequestRouter
   */
  public synchronized void setLastAccess(HttpSession session) {
    SessionInfo si = userDataSessions.get(session.getId());
    if (si != null) {
      si.updateLastAccess();
    } else {
      SilverTrace.debug("peasCore", "SessionManager.setLastAccess", "L'objet de session n'a pas " +
          "ete retrouve dans la variable userDataSessions !!! - sessionId = " + session.getId());
    }
    userNotificationSessions.remove(session.getId());
  }

  /**
   * This method creates a job that executes the "doSessionManagement" method. That job fires a
   * SchedulerEvent of the type 'EXECUTION_NOT_SUCCESSFULL', or 'EXECUTION_SUCCESSFULL'. The
   * timestamp (every time the job will execute) settings is given by minutes and logically must be
   * less than the session timeout.
   *
   * @throws SchedulerException
   * @see Scheduler for more infos
   */
  public void initSchedulerTimeStamp() throws SchedulerException {
    int minute = (int) convertMillisecondsToMinutes(scheduledSessionManagementTimeStamp);
    SilverTrace.debug("peasCore", "SessionManager.initSchedulerTimeStamp",
        "scheduledSessionManagementTimeStamp in minutes=" + minute);
    if (minute < 0 || minute > 59) {
      throw new SchedulerException("SchedulerMethodJob.setParameter: minute value is out of range");
    }

    SchedulerFactory schedulerFactory = SchedulerFactory.getFactory();
    Scheduler scheduler = schedulerFactory.getScheduler();
    // Remove previous scheduled job
    scheduler.unscheduleJob(SESSION_MANAGER_JOB_NAME);
    // Create new scheduled job
    JobTrigger trigger;
    try {
      trigger = computeJobTrigger(minute);
    } catch (ParseException ex) {
      throw new SchedulerException(ex.getMessage(), ex);
    }
    scheduler.scheduleJob(manageSession(), trigger, this);
  }

  /**
   * This method stores the users's sessions, initialises time counters and log session's data. The
   * stored session may become invalid (if the user close the browser, this class is not notified).
   *
   * @param session    the session to store
   * @param request
   * @param controller
   */
  public synchronized void addSession(HttpSession session, HttpServletRequest request,
      MainSessionController controller) {
    String anIP = request.getRemoteHost();
    try {
      SilverTrace.debug("peasCore", "SessionManager.addSession", "sessionId="
          + session.getId() + " - userId : " + controller.getUserId());
      removeInQueueMessages(controller.getCurrentUserDetail().getId(), session.getId());
      removeSession(session);
      SessionInfo si = new SessionInfo(session, anIP, controller.getCurrentUserDetail());
      userDataSessions.put(si.getSessionId(), si);
      SilverLog.logConnexion("login", si.getUserHostIP(), si.getLog());
    } catch (Exception ex) {
      SilverTrace.error("peasCore", "SessionManager.addSession", "root.EX_NO_MESSAGE", ex);
    }
  }

  /**
   * Remove a session and log session's data.
   *
   * @param session
   * @see LogoutServlet
   */
  public void removeSession(HttpSession session) {
    closeSession(session.getId());
  }

  @Override
  public synchronized void closeSession(String sessionId) {
    SessionInfo si = userDataSessions.get(sessionId);
    if (si != null) {
      removeSession(si);
    } else {
      SilverTrace.debug("peasCore", "SessionManager.removeSession","L'objet de session n'a pas ete " +
          "retrouve dans la variable userDataSessions !!! (sessionId = " + sessionId + ")");
    }
  }

  protected synchronized void removeSession(SessionInfo si) {
    try {
      SilverTrace.debug("peasCore", "SessionManager.removeSession", "START on session="
          + si.getSessionId() + " - " + si.getLog());
      SilverLog.logConnexion("logout", si.getUserHostIP(), si.getLog());
      // Notify statistics
      Date now = new java.util.Date();
      long duration = now.getTime() - si.getOpeningTimestamp();
      myStatisticsManager.addStatConnection(si.getUserDetail().getId(), now, 1, duration);

      // Delete in wait server messages corresponding to the session to invalidate
      removeInQueueMessages(si.getUserDetail().getId(), si.getSessionId());

      // Remove the session from lists
      userDataSessions.remove(si.getSessionId());
      userNotificationSessions.remove(si.getSessionId());
      SilverTrace.debug("peasCore", "SessionManager.removeSession", "DONE on session="
          + si.getSessionId() + " - " + si.getLog());
      si.cleanSession();
    } catch (Exception ex) {
      SilverTrace.error("peasCore", "SessionManager.removeSession", "root.EX_NO_MESSAGE", ex);
    }
  }

  @Override
  public synchronized SessionInfo getSessionInfo(String sessionId) {
    return userDataSessions.get(sessionId);
  }

  /**
   *
   * @param userId
   * @param sessionId
   */
  private void removeInQueueMessages(String userId, String sessionId) {
    try {
      IdPK pk = new IdPK();
      if (StringUtil.isDefined(sessionId)) {
        SilverpeasBeanDAO<ServerMessageBean> dao = SilverpeasBeanDAOFactory.getDAO(
            "com.stratelia.silverpeas.notificationserver.channel.server.ServerMessageBean");
        String whereClause = " USERID=" + userId + " AND SESSIONID='" + sessionId + "'";
        dao.removeWhere(pk, whereClause);
      }

      // Remove "end of session" messages
      SilverpeasBeanDAO<POPUPMessageBean> dao = SilverpeasBeanDAOFactory.getDAO(
          "com.stratelia.silverpeas.notificationserver.channel.popup.POPUPMessageBean");
      String whereClause = "userid=" + userId + " AND senderid='-1'";
      dao.removeWhere(pk, whereClause);
    } catch (PersistenceException e) {
      SilverTrace.error("peasCore", "SessionManager.removeInQueueMessages()",
          "root.EX_NO_MESSAGE", "USERID=" + userId + " AND SESSIONID = " + sessionId, e);
    }
  }

  public synchronized void setIsAlived(HttpSession session) {
    SessionInfo si = userDataSessions.get(session.getId());
    if (si != null) {
      si.updateIsAlive();
    } else {
      SilverTrace.debug("peasCore", "SessionManager.setIsAlived", "L'objet de session n'a pas ete" +
          " retrouve dans la variable userDataSessions !!! - sessionId = " + session.getId());
    }
  }

  /**
   * Gets all the connected users and the duration of their session.
   *
   * @return
   */
  public synchronized Collection<SessionInfo> getConnectedUsersList() {
    return userDataSessions.values();
  }

  /**
   * Gets all the connected users and the duration of their session.
   *
   * @return Collection of SessionInfo
   * @author dlesimple
   */
  @Override
  public Collection<com.silverpeas.session.SessionInfo> getDistinctConnectedUsersList(
      UserDetail user) {
    Map<String, com.silverpeas.session.SessionInfo> distinctConnectedUsersList =
        new HashMap<String, com.silverpeas.session.SessionInfo>();
    Collection<SessionInfo> sessionsInfos = getConnectedUsersList();
    for (SessionInfo si : sessionsInfos) {
      UserDetail sessionUser = si.getUserDetail();
      String key = sessionUser.getLogin() + sessionUser.getDomainId();
      // keep users with distinct login and domainId
      if (!distinctConnectedUsersList.containsKey(key) && !sessionUser.isAccessGuest()) {
        switch (GeneralPropertiesManager.getDomainVisibility()) {
          case GeneralPropertiesManager.DVIS_ALL:
            // all users are visible
            distinctConnectedUsersList.put(key, si);
            break;
          case GeneralPropertiesManager.DVIS_EACH:
            // only users of user's domain are visible
            if (user.getDomainId().equalsIgnoreCase(sessionUser.getDomainId())) {
              distinctConnectedUsersList.put(key, si);
            }
            break;
          case GeneralPropertiesManager.DVIS_ONE:
            // default domain users can see all users
            // users of other domains can see only users of their domain
            if ("0".equals(user.getDomainId())) {
              distinctConnectedUsersList.put(key, si);
            } else {
              if (user.getDomainId().equalsIgnoreCase(sessionUser.getDomainId())) {
                distinctConnectedUsersList.put(key, si);
              }
            }
        }
      }
    }


    return distinctConnectedUsersList.values();
  }


  /**
   * Do not use this method. Use getNbConnectedUsersList(UserDetail user) instead.
   *
   * @return 1
   * @deprecated
   */
  public int getNbConnectedUsersList() {
    return 1;
  }

  /**
   * Gets number of connected users
   *
   * @return nb of connected users
   * @author dlesimple
   */
  @Override
  public int getNbConnectedUsersList(UserDetail user) {
    return getDistinctConnectedUsersList(user).size();
  }

  /**
   * This method is called every scheduledSessionManagementTimeStamp minute by the scheduler, it
   * notify the user when timeout has expired and then invalidates the session if the user has not
   * accessed the server. The maximum minutes duration of session before invalidation is
   * userSessionTimeout + scheduledSessionManagementTimeStamp.
   *
   * @param currentDate the date when the method is called by the scheduler
   * @see Scheduler for parameters, addSession, setLastAccess
   */
  public synchronized void doSessionManagement(Date currentDate) {
    try {
      long currentTime = currentDate.getTime();
      List<SessionInfo> expiredSessions = new ArrayList<SessionInfo>(userDataSessions.size());

      Collection<SessionInfo> allSI = userDataSessions.values();
      for (SessionInfo si : allSI) {
        UserDetail userDetail = si.getUserDetail();
        long userSessionTimeoutMillis = (userDetail.isAccessAdmin()) ? adminSessionTimeout
            : userSessionTimeout;
        // Has the session expired (timeout)
        if (currentTime - si.getLastAccessTimestamp() >= userSessionTimeoutMillis) {
          long duration = currentTime - si.getIsAliveDate();
          // Has the user been notified (only for living client)
          if ((duration < maxRefreshInterval)
              && !userNotificationSessions.contains(si.getSessionId())) {
            try {
              notifyEndOfSession(userDetail.getId(), currentTime
                  + scheduledSessionManagementTimeStamp, si.getSessionId());
            } catch (NotificationManagerException ex) {
              SilverTrace.error("peasCore", "SessionManager.doSessionManagement",
                  "notificationManager.EX_CANT_SEND_USER_NOTIFICATION",
                  "sessionId=" + si.getSessionId() + " - user=" + si.getLog(), ex);
            } finally {
              // Add to the notifications
              userNotificationSessions.add(si.getSessionId());
            }
          } else {
            // Remove dead session or timeout with a notification
            expiredSessions.add(si);
          }
        } // if (hasSessionExpired )
      }
      for (SessionInfo expiredSession : expiredSessions) {
        removeSession(expiredSession);
      }
    } catch (Exception ex) {
      SilverTrace.error("peasCore", "SessionManager.doSessionManagement",
          "root.EX_NO_MESSAGE", ex);
    }
  }

  /**
   * This method notify a user's end session.
   *
   * @param userId       :the user who's session is about to expire.
   * @param endOfSession the time of the end of session (in milliseconds).
   * @param sessionId    the id of the session about to expire.
   */
  private void notifyEndOfSession(String userId, long endOfSession, String sessionId)
      throws NotificationManagerException {
    SilverTrace.debug("peasCore", "SessionManager.notifyEndOfSession", "userId=" + userId
        + " sessionId=" + sessionId);
    String endOfSessionDate = DateUtil.formatDate(new Date(endOfSession), NOTIFY_DATE_FORMAT);
    String msgTitle = messages.getString("EndOfSessionNotificationMsgTitle");
    msgTitle += endOfSessionDate;

    // Notify user the end of session
    NotificationSender notifSender = new NotificationSender(null);

    NotificationMetaData notifMetaData = new NotificationMetaData(NotificationParameters.NORMAL,
        msgTitle, messages.getString("EndOfSessionNotificationMsgText"));
    notifMetaData.setSender(null);
    notifMetaData.setSessionId(sessionId);
    notifMetaData.addUserRecipient(new UserRecipient(userId));
    notifMetaData.setSource(messages.getString("administrator"));
    notifSender.notifyUser(NotificationParameters.ADDRESS_BASIC_POPUP, notifMetaData);
  }

  /**
   * This method remove and invalidates all sessions. The unique instance of the SessionManager will
   * be destroyed.
   */
  public synchronized void shutdown() {
    SilverTrace.debug("peasCore", "SessionManager.shutdown()", "");
    // Remove previous scheduled job
    SchedulerFactory schedulerFactory = SchedulerFactory.getFactory();
    Scheduler scheduler = schedulerFactory.getScheduler();
    try {
      scheduler.unscheduleJob(SESSION_MANAGER_JOB_NAME);
    } catch (SchedulerException ex) {
      SilverTrace.error("peasCore", "SessionManager.shutdown", ex.getMessage(), ex);
    }
    Collection<SessionInfo> allSI = new ArrayList<SessionInfo>(userDataSessions.values());
    for (SessionInfo si : allSI) {
      removeSession(si);
    }
    // Writing journal
    SilverLog.logConnexion("SessionManager shutdown", null, null);
    // Destroy the unique instance
    myInstance = null;
  }

  public synchronized void closeHttpSession(HttpSession session) {
    SilverTrace.debug("peasCore", "SessionManager.closeHttpSession", "sesionId=" + session.getId());
    SessionInfo si = userDataSessions.get(session.getId());
    if (si != null) {
      removeSession(si);
      si.terminateSession();
    } else {
      SilverTrace.debug("peasCore", "SessionManager.closeHttpSession",
          "L'objet de session n'a pas ete retrouve dans la variable userDataSessions !!!");
    }
  }

  private JobTrigger computeJobTrigger(int minute) throws ParseException {
    StringBuilder cronBuilder = new StringBuilder();
    if (60 % minute == 0) {
      cronBuilder.append("0");
    }
    for (int i = minute; i < 60; i += minute) {
      cronBuilder.append(",").append(i);
    }
    cronBuilder.append(" * * * ?");
    JobTrigger trigger;
    if (cronBuilder.toString().startsWith(",")) {
      trigger = JobTrigger.triggerAt(cronBuilder.substring(1));
    } else {
      trigger = JobTrigger.triggerAt(cronBuilder.toString());
    }
    return trigger;
  }

  /**
   * Gets the job that performs the session management.
   *
   * @return the job for managing the session.
   */
  private Job manageSession() {
    return new Job(SESSION_MANAGER_JOB_NAME) {
      @Override
      public void execute(JobExecutionContext context) throws Exception {
        Date date = context.getFireTime();
        doSessionManagement(date);
      }
    };
  }

  @Override
  public void triggerFired(SchedulerEvent anEvent) throws Exception {
    SilverTrace.debug("peasCore", "SessionManager.handleSchedulerEvent",
        "The job '" + anEvent.getJobExecutionContext().getJobName() + "' is starting");
  }

  @Override
  public void jobSucceeded(SchedulerEvent anEvent) {
    SilverTrace.debug("peasCore", "SessionManager.handleSchedulerEvent", "The job '"
        + anEvent.getJobExecutionContext().getJobName() + "' was successfull");
  }

  @Override
  public void jobFailed(SchedulerEvent anEvent) {
    SilverTrace.error("peasCore", "SessionManager.handleSchedulerEvent", "The job '"
        + anEvent.getJobExecutionContext().getJobName() + "' was not successfull");
  }

  /**
   * This operation is not implemented. Call the addSession method instead.
   *
   * @param sessionInfo information about the session to open.
   * @return the session key.
   */
  @Override
  public String openSession(com.silverpeas.session.SessionInfo sessionInfo) {
    throw new UnsupportedOperationException("Not supported yet.");
  }

<<<<<<< HEAD
  @Override
  public synchronized boolean isUserConnected(UserDetail user) {
    for (SessionInfo session : userDataSessions.values()) {
      if (user.getId().equals(session.getUserDetail().getId())) {
        return true;
      }
    }
    return false;
=======
  private long convertMinuteInMilliseconds(long minutes) {
    return minutes * 60000L;
  }

  private long convertMillisecondsToMinutes(long milliseconds) {
    return milliseconds / 60000L;
>>>>>>> a6b55458
  }
}<|MERGE_RESOLUTION|>--- conflicted
+++ resolved
@@ -571,7 +571,6 @@
     throw new UnsupportedOperationException("Not supported yet.");
   }
 
-<<<<<<< HEAD
   @Override
   public synchronized boolean isUserConnected(UserDetail user) {
     for (SessionInfo session : userDataSessions.values()) {
@@ -580,13 +579,13 @@
       }
     }
     return false;
-=======
+  }
+
   private long convertMinuteInMilliseconds(long minutes) {
     return minutes * 60000L;
   }
 
   private long convertMillisecondsToMinutes(long milliseconds) {
     return milliseconds / 60000L;
->>>>>>> a6b55458
   }
 }