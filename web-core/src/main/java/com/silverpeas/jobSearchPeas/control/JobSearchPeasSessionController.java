/**
 * Copyright (C) 2000 - 2012 Silverpeas
<<<<<<< HEAD
 * 
* This program is free software: you can redistribute it and/or modify it under the terms of the
 * GNU Affero General Public License as published by the Free Software Foundation, either version 3
 * of the License, or (at your option) any later version.
 * 
=======
 *
* This program is free software: you can redistribute it and/or modify it under the terms of the
 * GNU Affero General Public License as published by the Free Software Foundation, either version 3
 * of the License, or (at your option) any later version.
 *
>>>>>>> a2615e85
* As a special exception to the terms and conditions of version 3.0 of the GPL, you may
 * redistribute this Program in connection with Free/Libre Open Source Software ("FLOSS")
 * applications as described in Silverpeas's FLOSS exception. You should have received a copy of the
 * text describing the FLOSS exception, and it is also available here:
<<<<<<< HEAD
 * "http://www.silverpeas.org/legal/licensing"
 * 
* This program is distributed in the hope that it will be useful, but WITHOUT ANY WARRANTY; without
 * even the implied warranty of MERCHANTABILITY or FITNESS FOR A PARTICULAR PURPOSE. See the GNU
 * Affero General Public License for more details.
 * 
=======
 * "http://www.silverpeas.org/docs/core/legal/floss_exception.html"
 *
* This program is distributed in the hope that it will be useful, but WITHOUT ANY WARRANTY; without
 * even the implied warranty of MERCHANTABILITY or FITNESS FOR A PARTICULAR PURPOSE. See the GNU
 * Affero General Public License for more details.
 *
>>>>>>> a2615e85
* You should have received a copy of the GNU Affero General Public License along with this program.
 * If not, see <http://www.gnu.org/licenses/>.
 */
package com.silverpeas.jobSearchPeas.control;

import java.rmi.RemoteException;
import java.text.ParseException;
import java.util.ArrayList;
import java.util.Collection;
import java.util.Collections;
import java.util.Date;
import java.util.List;

import org.silverpeas.search.SearchEngineFactory;
import org.silverpeas.search.searchEngine.model.MatchingIndexEntry;
import org.silverpeas.search.searchEngine.model.QueryDescription;

import com.silverpeas.jobSearchPeas.SearchResult;

import com.stratelia.silverpeas.pdc.model.PdcException;
import com.stratelia.silverpeas.pdcPeas.model.QueryParameters;
import com.stratelia.silverpeas.peasCore.AbstractComponentSessionController;
import com.stratelia.silverpeas.peasCore.ComponentContext;
import com.stratelia.silverpeas.peasCore.MainSessionController;
import com.stratelia.silverpeas.peasCore.URLManager;
import com.stratelia.silverpeas.silvertrace.SilverTrace;
import com.stratelia.webactiv.beans.admin.AdminController;
import com.stratelia.webactiv.beans.admin.ComponentInstLight;
import com.stratelia.webactiv.beans.admin.Domain;
import com.stratelia.webactiv.beans.admin.Group;
import com.stratelia.webactiv.beans.admin.SpaceInstLight;
import com.stratelia.webactiv.beans.admin.UserDetail;
import com.stratelia.webactiv.util.DateUtil;
import com.stratelia.webactiv.util.EJBUtilitaire;
import com.stratelia.webactiv.util.JNDINames;
import com.stratelia.webactiv.util.exception.SilverpeasException;
import com.stratelia.webactiv.util.exception.SilverpeasRuntimeException;
import com.stratelia.webactiv.util.node.control.NodeBm;
import com.stratelia.webactiv.util.node.model.NodeDetail;
import com.stratelia.webactiv.util.node.model.NodePK;
import com.stratelia.webactiv.util.publication.control.PublicationBm;
import com.stratelia.webactiv.util.publication.model.PublicationDetail;
import com.stratelia.webactiv.util.publication.model.PublicationPK;
import com.stratelia.webactiv.util.publication.model.PublicationRuntimeException;
<<<<<<< HEAD

import java.rmi.RemoteException;
import java.text.ParseException;
import java.util.ArrayList;
import java.util.Collection;
import java.util.Collections;
import java.util.Date;
import java.util.List;
import org.silverpeas.search.SearchEngineFactory;
import org.silverpeas.search.searchEngine.model.MatchingIndexEntry;
import org.silverpeas.search.searchEngine.model.QueryDescription;

/**
 * Class declaration
 * 
=======

/**
 * Class declaration
 *
>>>>>>> a2615e85
* @author Cécile Bonin
 */
public class JobSearchPeasSessionController extends AbstractComponentSessionController {

  private AdminController myAdminController = null;
  private PublicationBm publicationBm = null;
  private NodeBm nodeBm = null;
  private String searchField = null;
  private String category = null;
  private List<SearchResult> listResult = null;

  /**
   *
   * Standard Session Controller Constructeur
   *
   * @param mainSessionCtrl The user's profile
   * @param componentContext The component's profile
   */
  public JobSearchPeasSessionController(
      MainSessionController mainSessionCtrl, ComponentContext componentContext) {
    super(mainSessionCtrl, componentContext,
        "com.silverpeas.jobSearchPeas.multilang.jobSearchPeasBundle");
    setComponentRootName(URLManager.CMP_JOBSEARCHPEAS);
  }

  /**
   * @return
   */
  public AdminController getAdminController() {
    if (null == myAdminController) {
      myAdminController = new AdminController(getUserId());
    }
    return myAdminController;
  }

  /**
   * @return
   */
  private PublicationBm getPublicationBm() {
    if (null == publicationBm) {
      try {
<<<<<<< HEAD
        PublicationBmHome publicationBmHome =
            EJBUtilitaire.getEJBObjectRef(JNDINames.PUBLICATIONBM_EJBHOME,
            PublicationBmHome.class);
        publicationBm = publicationBmHome.create();
=======
        publicationBm =EJBUtilitaire.getEJBObjectRef(JNDINames.PUBLICATIONBM_EJBHOME,
            PublicationBm.class);
>>>>>>> a2615e85
      } catch (Exception e) {
        throw new PublicationRuntimeException("JobSearchPeasSessionController.getPublicationBm()",
            SilverpeasRuntimeException.ERROR, "root.EX_CANT_GET_REMOTE_OBJECT", e);
      }
    }
    return publicationBm;
  }

  /**
   * @return
   */
  private NodeBm getNodeBm() {
    if (null == nodeBm) {
      try {
        nodeBm = EJBUtilitaire.getEJBObjectRef(JNDINames.NODEBM_EJBHOME, NodeBm.class);
      } catch (Exception e) {
        throw new PublicationRuntimeException("JobSearchPeasSessionController.getNodeBm()",
            SilverpeasRuntimeException.ERROR, "root.EX_CANT_GET_REMOTE_OBJECT", e);
      }
    }
    return nodeBm;
  }

  /**
   * @return
   */
  public String getSearchField() {
    return searchField;
  }

  /**
   * @param searchField
   */
  public void setSearchField(String searchField) {
    this.searchField = searchField;
  }

  /**
   * @return
   */
  public String getCategory() {
    return category;
  }

  /**
   * @param category
   */
  public void setCategory(String category) {
    this.category = category;
  }

  /**
   * @return
   */
  public List<SearchResult> getListResult() {
    return listResult;
  }

  /**
   * @param listResult
   */
  public void setListResult(List<SearchResult> listResult) {
    this.listResult = listResult;
  }

  /**
   * @param spaceId
   * @return
   */
  private String getPathSpace(String spaceId) {
    StringBuilder emplacement = new StringBuilder("");
    try {
      //Espace > Sous-espace
      List<SpaceInstLight> spaceList = getAdminController().getPathToSpace(spaceId, false);
      boolean first = true;
      for (SpaceInstLight space : spaceList) {
        if (!first) {
          emplacement.append(" > ");
        }
        emplacement.append(space.getName(getLanguage()));
        first = false;
      }
    } catch (Exception e) {
      SilverTrace.warn("admin", "JobSearchPeasSessionController.getPathSpace()",
          "admin.CANT_GET_SPACE_PATH", "spaceId = " + spaceId, e);
    }
    return emplacement.toString();
  }

  /**
   * @param spaceId
   * @return
   */
  private List<SearchResult> searchResultSpaceId(String spaceId) {
    SilverTrace.info("admin", "JobSearchPeasSessionController.searchResultSpaceId",
        "root.MSG_GEN_ENTER_METHOD", "spaceId = " + spaceId);
    List<SearchResult> result = new ArrayList<SearchResult>();
    SpaceInstLight spaceInstLight = getAdminController().getSpaceInstLight(spaceId);
    if (null != spaceInstLight) {
      String nom = spaceInstLight.getName(getLanguage());
      String desc = spaceInstLight.getDescription();
      Date dateCrea = spaceInstLight.getCreateDate();
      String nomCrea = getUserName(spaceInstLight.getCreatedBy());
      List<String> listEmplacement = new ArrayList<String>();
      String emplacement = getPathSpace(spaceId);
      listEmplacement.add(emplacement);

      String url;
      if (spaceInstLight.isRoot()) {
        url = "openSpace('" + spaceInstLight.getFullId() + "')";
      } else {
        SpaceInstLight rootSpaceInstLight = spaceInstLight;
        while (!rootSpaceInstLight.isRoot()) {
          String fatherId = rootSpaceInstLight.getFatherId();
          rootSpaceInstLight = getAdminController().getSpaceInstLight(fatherId);
        }
        url = "openSubSpace('" + rootSpaceInstLight.getFullId() + "', '" + spaceInstLight.
            getFullId() + "')";
      }

      SearchResult searchResult = new SearchResult();
      searchResult.setName(nom);
      searchResult.setDesc(desc);
      searchResult.setCreaDate(dateCrea);
      searchResult.setCreaName(nomCrea);
      searchResult.setPath(listEmplacement);
      searchResult.setUrl(url);
      result.add(searchResult);
    }
    return result;
  }

  /**
   * @param searchField
   * @return
   * @throws PdcException
   * @throws RemoteException
   * @throws ParseException
   */
  private List<SearchResult> searchEngineResultSpace(String searchField) throws PdcException {
    List<SearchResult> listSearchResult = new ArrayList<SearchResult>();
    try {
      QueryParameters queryParameters = new QueryParameters();
      queryParameters.setKeywords(searchField);

      QueryDescription query = queryParameters.getQueryDescription(getUserId(), "*");
      query.addSpaceComponentPair(null, "Spaces");
      List<MatchingIndexEntry> plainSearchResults =
          SearchEngineFactory.getSearchEngine().search(query).getEntries();
      for (MatchingIndexEntry result : plainSearchResults) {
        String nomCrea = getUserName(Integer.parseInt(result.getCreationUser()));

        String objectId = result.getObjectId(); // WA3
        String spaceId = objectId.substring(2);

        SpaceInstLight spaceInstLight = getAdminController().getSpaceInstLight(spaceId);
        if (null != spaceInstLight) {
          List<String> listEmplacement = new ArrayList<String>();
          String emplacement = getPathSpace(spaceId);
          listEmplacement.add(emplacement);
          SearchResult searchResult = new SearchResult();
          searchResult.setName(result.getTitle(getLanguage()));
          searchResult.setDesc(result.getPreview(getLanguage()));
          searchResult.setCreaDate(DateUtil.parse(result.getCreationDate(), "yyyy/MM/dd"));
          searchResult.setCreaName(nomCrea);
          searchResult.setPath(listEmplacement);
          if (spaceInstLight.isRoot()) {
            searchResult.setUrl("openSpace('" + spaceInstLight.getFullId() + "')");
          } else {
            SpaceInstLight rootSpaceInstLight = spaceInstLight;
            while (null != rootSpaceInstLight && !rootSpaceInstLight.isRoot()) {
              String fatherId = rootSpaceInstLight.getFatherId();
              rootSpaceInstLight = getAdminController().getSpaceInstLight(fatherId);
            }
            searchResult.setUrl("openSubSpace('" + rootSpaceInstLight.getFullId() + "', '"
                + spaceInstLight.getFullId() + "')");
          }
          listSearchResult.add(searchResult);
        }
      }
    } catch (org.silverpeas.search.searchEngine.model.ParseException e) {
      throw new PdcException("JobSearchPeasSessionController.searchEngineResultSpace",
          SilverpeasException.ERROR, "pdcPeas.EX_CANT_GET_SEARCH_ENGINE", e);
    } catch (ParseException e) {
      throw new PdcException("JobSearchPeasSessionController.searchEngineResultSpace",
          SilverpeasException.ERROR, "pdcPeas.EX_CANT_GET_SEARCH_ENGINE", e);
    }
    return listSearchResult;

  }

  /**
   * @param searchField
   * @return
   * @throws ParseException
   * @throws PdcException
   * @throws RemoteException
   */
  private List<SearchResult> searchResultSpace(String searchField) throws PdcException {
    //id espace
    List<SearchResult> result = searchResultSpaceId(searchField);
    //nom espace
    List<SearchResult> listSearchResult = searchEngineResultSpace(searchField);
    //fusion des 2 listes
    for (SearchResult searchResult : listSearchResult) {
      result.add(searchResult);
    }
    return result;
  }

  /**
   * @param componentId
   * @return
   */
  private String getPathComponent(String componentId) {
    StringBuilder emplacement = new StringBuilder("");
    //Espace > Sous-espace
    List<SpaceInstLight> spaceList = getAdminController().getPathToComponent(componentId);
    boolean first = true;
    for (SpaceInstLight space : spaceList) {
      if (!first) {
        emplacement.append(" > ");
      }
      emplacement.append(space.getName(getLanguage()));
      first = false;
    }
    return emplacement.toString();
  }

  /**
   * @param componentId
   * @return
   */
  private List<SearchResult> searchResultComponentId(String componentId) {
    SilverTrace.info("admin", "JobSearchPeasSessionController.searchResultComponentId",
        "root.MSG_GEN_ENTER_METHOD", "componentId = " + componentId);
    List<SearchResult> result = new ArrayList<SearchResult>();
    ComponentInstLight componentInstLight = getAdminController().getComponentInstLight(componentId);
    if (null != componentInstLight) {
      String nom = componentInstLight.getLabel(getLanguage());
      String desc = componentInstLight.getDescription(getLanguage());
      Date dateCrea = componentInstLight.getCreateDate();
      String nomCrea = getUserName(componentInstLight.getCreatedBy());
      List<String> listEmplacement = new ArrayList<String>();
      String emplacement = getPathComponent(componentId);
      listEmplacement.add(emplacement);

      String url = "openComponent('" + componentInstLight.getId() + "')";

      SearchResult searchResult = new SearchResult();
      searchResult.setName(nom);
      searchResult.setDesc(desc);
      searchResult.setCreaDate(dateCrea);
      searchResult.setCreaName(nomCrea);
      searchResult.setPath(listEmplacement);
      searchResult.setUrl(url);
      result.add(searchResult);
    }
    return result;
  }

  private String getUserName(int userId) {
    if (userId != -1) {
      UserDetail user = getAdminController().getUserDetail(Integer.toString(userId));
      if (user != null) {
        return user.getDisplayedName();
      }
    }
    return "";
  }

  /**
   * @param searchField
   * @return
   * @throws PdcException
   * @throws RemoteException
   * @throws ParseException
   */
  private List<SearchResult> searchEngineResultComponent(String searchField) throws PdcException {
    List<SearchResult> listSearchResult = new ArrayList<SearchResult>();

    try {
      QueryParameters queryParameters = new QueryParameters();
      queryParameters.setKeywords(searchField);

      QueryDescription query = queryParameters.getQueryDescription(getUserId(), "*");
      query.addSpaceComponentPair(null, "Components");
      List<MatchingIndexEntry> plainSearchResults =
          SearchEngineFactory.getSearchEngine().search(query).getEntries();

      for (MatchingIndexEntry result : plainSearchResults) {
        String creationDate = result.getCreationDate();
        String nomCrea = getUserName(Integer.parseInt(result.getCreationUser()));
        String componentId = result.getObjectId();
        List<String> listEmplacement = new ArrayList<String>();
        String emplacement = getPathComponent(componentId);
        listEmplacement.add(emplacement);
        SearchResult searchResult = new SearchResult();
        searchResult.setName(result.getTitle(getLanguage()));
        searchResult.setDesc(result.getPreview(getLanguage()));
        searchResult.setCreaDate(DateUtil.parse(creationDate, "yyyy/MM/dd"));
        searchResult.setCreaName(nomCrea);
        searchResult.setPath(listEmplacement);
        searchResult.setUrl("openComponent('" + componentId + "')");
        listSearchResult.add(searchResult);
      }
    } catch (org.silverpeas.search.searchEngine.model.ParseException e) {
      throw new PdcException(
          "JobSearchPeasSessionController.searchEngineResultComponent",
          SilverpeasException.ERROR, "pdcPeas.EX_CANT_GET_SEARCH_ENGINE", e);
    } catch (ParseException e) {
      throw new PdcException(
          "JobSearchPeasSessionController.searchEngineResultComponent",
          SilverpeasException.ERROR, "pdcPeas.EX_CANT_GET_SEARCH_ENGINE", e);
    }
    return listSearchResult;

  }

  /**
   * @param searchField
   * @return
   * @throws PdcException
   */
  private List<SearchResult> searchResultService(String searchField) throws PdcException {
    //id service
    List<SearchResult> result = searchResultComponentId(searchField);
    //nom service
    List<SearchResult> listSearchResult = searchEngineResultComponent(searchField);
    //fusion des 2 listes
    for (SearchResult searchResult : listSearchResult) {
      result.add(searchResult);
    }
    return result;
  }

  /**
   * @param searchField
   * @return
   * @throws RemoteException
   */
<<<<<<< HEAD
  private List<SearchResult> searchResultPublication(String searchField) throws RemoteException {
=======
  private List<SearchResult> searchResultPublication(String searchField) {
>>>>>>> a2615e85
    List<SearchResult> result = new ArrayList<SearchResult>();

    PublicationDetail publication;
    //id publication
    try {
      Integer.parseInt(searchField);
      PublicationPK pubPK = new PublicationPK(searchField);
      publication = getPublicationBm().getDetail(pubPK);
    } catch (NumberFormatException e) {
      publication = null;
    }

    if (null != publication) {
      String nom = publication.getName(getLanguage());
      String desc = publication.getDescription(getLanguage());
      Date dateCrea = publication.getCreationDate();
      String creaId = publication.getCreatorId();
      String nomCrea = getUserName(Integer.parseInt(creaId));
      PublicationPK pubPK = publication.getPK();
      String instanceId = pubPK.getInstanceId();
      List<String> listEmplacement = new ArrayList<String>();
      StringBuilder emplacementEspaceComposant = new StringBuilder("");
      //Espace > Sous-espace
      List<SpaceInstLight> spaceList = getAdminController().getPathToComponent(instanceId);
      for (SpaceInstLight space : spaceList) {
        emplacementEspaceComposant.append(space.getName(getLanguage())).append(" > ");
      }

      //Composant
      ComponentInstLight component = getAdminController().getComponentInstLight(instanceId);
      if (null != component) {
        emplacementEspaceComposant.append(component.getLabel(getLanguage())).append(" > ");
      }

      //Theme / Sous-theme
      Collection<NodePK> fatherPKs = getPublicationBm().getAllFatherPK(pubPK);
      if (null != fatherPKs) {
        for (NodePK pk : fatherPKs) {
          StringBuilder emplacement = new StringBuilder(emplacementEspaceComposant);
          Collection<NodeDetail> path = getNodeBm().getAnotherPath(pk);
          List<NodeDetail> pathTab = new ArrayList<NodeDetail>(path);
          Collections.reverse(pathTab);
          for (NodeDetail nodeDetail : pathTab) {
            emplacement.append(nodeDetail.getName(getLanguage())).append(" > ");
          }
          listEmplacement.add(emplacement.toString().substring(0, emplacement.length() - 3));
        }
      }
      SearchResult searchResult = new SearchResult();
      searchResult.setName(nom);
      searchResult.setDesc(desc);
      searchResult.setCreaDate(dateCrea);
      searchResult.setCreaName(nomCrea);
      searchResult.setPath(listEmplacement);
      searchResult.setUrl(
          "openPublication('" + URLManager.getSimpleURL(URLManager.URL_PUBLI, pubPK.getId())
          + "')");
      result.add(searchResult);
    }
    return result;
  }

  /**
   * @param group
   * @return
   */
  private String getPathGroup(Group group) {
    StringBuilder emplacement = new StringBuilder("");
    String groupId = group.getId();
    String domainId = group.getDomainId();
    if (null == domainId) {
      domainId = "-1";
    }
    Domain domain = getAdminController().getDomain(domainId);
    //nom du domaine
    if ("-1".equals(domainId)) {//domaine mixte
      emplacement.append(getString("JSP.domainMixt"));
    } else {
      emplacement.append(domain.getName());
    }
    //nom du(des) groupe(s) pères
    List<String> groupList = getAdminController().getPathToGroup(groupId);
    for (String elementGroupId : groupList) {
      emplacement.append(" > ").append(getAdminController().getGroupName(elementGroupId));
    }
    return emplacement.toString();
  }

  /**
   * @param searchField
   * @return
   */
  private List<SearchResult> searchResultGroupId(String searchField) {
    List<SearchResult> result = new ArrayList<SearchResult>();
    Group group = getAdminController().getGroupById(searchField);
    if (null != group && null != group.getId()) {
      String nom = group.getName();
      String desc = group.getDescription();
      List<String> listEmplacement = new ArrayList<String>();
      String emplacement = getPathGroup(group);
      listEmplacement.add(emplacement);

      String url = "openGroup('" + group.getId() + "')";

      SearchResult searchResult = new SearchResult();
      searchResult.setName(nom);
      searchResult.setDesc(desc);
      searchResult.setCreaName("");
      searchResult.setPath(listEmplacement);
      searchResult.setUrl(url);
      result.add(searchResult);
    }
    return result;
  }

  /**
   * @param searchField
   * @return
   * @throws PdcException
   * @throws RemoteException
   * @throws ParseException
   */
  private List<SearchResult> searchEngineResultGroup(String searchField) throws PdcException {
    List<SearchResult> listSearchResult = new ArrayList<SearchResult>();
    try {
      QueryParameters queryParameters = new QueryParameters();
      queryParameters.setKeywords(searchField);

      QueryDescription query = queryParameters.getQueryDescription(getUserId(), "*");
      query.addSpaceComponentPair(null, "groups");

      List<MatchingIndexEntry> plainSearchResults =
          SearchEngineFactory.getSearchEngine().search(query).getEntries();

      for (MatchingIndexEntry result : plainSearchResults) {
        String groupId = result.getObjectId();
        Group group = getAdminController().getGroupById(groupId);
        List<String> listEmplacement = new ArrayList<String>();
        String emplacement = getPathGroup(group);
        listEmplacement.add(emplacement);

        String url = "openGroup('" + groupId + "')";

        SearchResult searchResult = new SearchResult();
        searchResult.setName(result.getTitle(getLanguage()));
        searchResult.setDesc(result.getPreview(getLanguage()));
        searchResult.setCreaDate(null);
        searchResult.setCreaName("");
        searchResult.setPath(listEmplacement);
        searchResult.setUrl(url);
        listSearchResult.add(searchResult);
      }
    } catch (ParseException e) {
      throw new PdcException(
          "JobSearchPeasSessionController.searchEngineResultComponent",
          SilverpeasException.ERROR, "pdcPeas.EX_CANT_GET_SEARCH_ENGINE", e);
    } catch (org.silverpeas.search.searchEngine.model.ParseException e) {
      throw new PdcException(
          "JobSearchPeasSessionController.searchEngineResultComponent",
          SilverpeasException.ERROR, "pdcPeas.EX_CANT_GET_SEARCH_ENGINE", e);
    }
    return listSearchResult;

  }

  /**
   * @param searchField
   * @return
   * @throws PdcException
   */
  private List<SearchResult> searchResultGroup(String searchField) throws PdcException {
    //id group
    List<SearchResult> result = searchResultGroupId(searchField);
    //nom group
    List<SearchResult> listSearchResult = searchEngineResultGroup(searchField);
    //fusion des 2 listes
    for (SearchResult searchResult : listSearchResult) {
      result.add(searchResult);
    }
    return result;
  }

  /**
   * @param user
   * @return
   */
  private List<String> getListPathUser(UserDetail user) {
    List<String> listEmplacement = new ArrayList<String>();
    String userId = user.getId();

    //groupe(s) d'appartenance
    String[] groupIds = getAdminController().getDirectGroupsIdsOfUser(userId);
    if (null != groupIds && 0 < groupIds.length) {
      for (String groupId : groupIds) {
        Group group = getOrganisationController().getGroup(groupId);

        String domainId = group.getDomainId();
        if (null == domainId) {
          domainId = "-1";
        }
        Domain domain = getAdminController().getDomain(domainId);
        StringBuilder emplacement = new StringBuilder("");
        //nom du domaine
        if ("-1".equals(domainId)) {//domaine mixte
          emplacement.append(getString("JSP.domainMixt"));
        } else {
          emplacement.append(domain.getName());
        }

        //nom du(des) groupe(s) pères
        List<String> groupList = getAdminController().getPathToGroup(groupId);
        for (String elementGroupId : groupList) {
          emplacement.append(" > ").append(getAdminController().getGroupName(elementGroupId));
        }
        //nom du groupe
        emplacement.append(" > ").append(group.getName());
        listEmplacement.add(emplacement.toString());
      }
    } else {
      StringBuilder emplacement = new StringBuilder("");
      String domainId = user.getDomainId();
      if (null == domainId) {
        domainId = "-1";
      }
      Domain domain = getAdminController().getDomain(domainId);

      //nom du domaine
      if ("-1".equals(domainId)) {//domaine mixte
        emplacement.append(getString("JSP.domainMixt"));
      } else {
        emplacement.append(domain.getName());
      }

      listEmplacement.add(emplacement.toString());
    }
    return listEmplacement;
  }

  /**
   * @param searchField
   * @return
   */
  private List<SearchResult> searchResultUserId(String searchField) {
    List<SearchResult> result = new ArrayList<SearchResult>();
    UserDetail user = getAdminController().getUserDetail(searchField);
    if (null != user) {
      String nom = user.getDisplayedName();
      String desc = user.geteMail();
      List<String> listEmplacement = getListPathUser(user);

      String url = "openUser('" + user.getId() + "')";

      SearchResult searchResult = new SearchResult();
      searchResult.setName(nom);
      searchResult.setDesc(desc);
      searchResult.setCreaName("");
      searchResult.setPath(listEmplacement);
      searchResult.setUrl(url);
      result.add(searchResult);
    }

    return result;
  }

  /**
   * @param searchField
   * @return
   * @throws PdcException
   * @throws RemoteException
   * @throws ParseException
   */
  private List<SearchResult> searchEngineResultUser(String searchField) throws PdcException {
    List<SearchResult> listSearchResult = new ArrayList<SearchResult>();
    try {
      QueryParameters queryParameters = new QueryParameters();
      queryParameters.setKeywords(searchField);

      QueryDescription query = queryParameters.getQueryDescription(getUserId(), "*");
      query.addSpaceComponentPair(null, "users");

      List<MatchingIndexEntry> plainSearchResults =
          SearchEngineFactory.getSearchEngine().search(query).getEntries();

      for (MatchingIndexEntry result : plainSearchResults) {
        String userId = result.getObjectId();
        UserDetail user = getAdminController().getUserDetail(userId);
        List<String> listEmplacement = getListPathUser(user);

        String url = "openUser('" + userId + "')";

        SearchResult searchResult = new SearchResult();
        searchResult.setName(result.getTitle(getLanguage()));
        searchResult.setDesc(result.getPreview(getLanguage()));
        searchResult.setCreaName("");
        searchResult.setPath(listEmplacement);
        searchResult.setUrl(url);
        listSearchResult.add(searchResult);
      }
    } catch (ParseException e) {
      throw new PdcException("JobSearchPeasSessionController.searchEngineResultUser",
          SilverpeasException.ERROR, "pdcPeas.EX_CANT_GET_SEARCH_ENGINE", e);
    } catch (org.silverpeas.search.searchEngine.model.ParseException e) {
      throw new PdcException("JobSearchPeasSessionController.searchEngineResultUser",
          SilverpeasException.ERROR, "pdcPeas.EX_CANT_GET_SEARCH_ENGINE", e);
    }
    return listSearchResult;

  }

  /**
   * @param searchField
   * @return
   * @throws PdcException
   */
  private List<SearchResult> searchResultUser(String searchField) throws PdcException {
    //id user
    List<SearchResult> result = searchResultUserId(searchField);
    //nom user
    List<SearchResult> listSearchResult = searchEngineResultUser(searchField);
    //fusion des 2 listes
    for (SearchResult searchResult : listSearchResult) {
      result.add(searchResult);
    }
    return result;
  }

  /**
   * @param searchField
   * @param category
   * @return
   * @throws RemoteException
   * @throws PdcException
   */
  public List<SearchResult> searchResult(String searchField, String category)
      throws RemoteException, PdcException {
    if ("space".equals(category)) {
      return searchResultSpace(searchField);
    } else if ("service".equals(category)) {
      return searchResultService(searchField);
    } else if ("publication".equals(category)) {
      return searchResultPublication(searchField);
    } else if ("group".equals(category)) {
      return searchResultGroup(searchField);
    } else if ("user".equals(category)) {
      return searchResultUser(searchField);
    }
    return null;
  }
}<|MERGE_RESOLUTION|>--- conflicted
+++ resolved
@@ -1,37 +1,20 @@
 /**
  * Copyright (C) 2000 - 2012 Silverpeas
-<<<<<<< HEAD
- * 
-* This program is free software: you can redistribute it and/or modify it under the terms of the
- * GNU Affero General Public License as published by the Free Software Foundation, either version 3
- * of the License, or (at your option) any later version.
- * 
-=======
  *
 * This program is free software: you can redistribute it and/or modify it under the terms of the
  * GNU Affero General Public License as published by the Free Software Foundation, either version 3
  * of the License, or (at your option) any later version.
  *
->>>>>>> a2615e85
 * As a special exception to the terms and conditions of version 3.0 of the GPL, you may
  * redistribute this Program in connection with Free/Libre Open Source Software ("FLOSS")
  * applications as described in Silverpeas's FLOSS exception. You should have received a copy of the
  * text describing the FLOSS exception, and it is also available here:
-<<<<<<< HEAD
- * "http://www.silverpeas.org/legal/licensing"
- * 
-* This program is distributed in the hope that it will be useful, but WITHOUT ANY WARRANTY; without
- * even the implied warranty of MERCHANTABILITY or FITNESS FOR A PARTICULAR PURPOSE. See the GNU
- * Affero General Public License for more details.
- * 
-=======
  * "http://www.silverpeas.org/docs/core/legal/floss_exception.html"
  *
 * This program is distributed in the hope that it will be useful, but WITHOUT ANY WARRANTY; without
  * even the implied warranty of MERCHANTABILITY or FITNESS FOR A PARTICULAR PURPOSE. See the GNU
  * Affero General Public License for more details.
  *
->>>>>>> a2615e85
 * You should have received a copy of the GNU Affero General Public License along with this program.
  * If not, see <http://www.gnu.org/licenses/>.
  */
@@ -76,28 +59,10 @@
 import com.stratelia.webactiv.util.publication.model.PublicationDetail;
 import com.stratelia.webactiv.util.publication.model.PublicationPK;
 import com.stratelia.webactiv.util.publication.model.PublicationRuntimeException;
-<<<<<<< HEAD
-
-import java.rmi.RemoteException;
-import java.text.ParseException;
-import java.util.ArrayList;
-import java.util.Collection;
-import java.util.Collections;
-import java.util.Date;
-import java.util.List;
-import org.silverpeas.search.SearchEngineFactory;
-import org.silverpeas.search.searchEngine.model.MatchingIndexEntry;
-import org.silverpeas.search.searchEngine.model.QueryDescription;
-
-/**
- * Class declaration
- * 
-=======
 
 /**
  * Class declaration
  *
->>>>>>> a2615e85
 * @author Cécile Bonin
  */
 public class JobSearchPeasSessionController extends AbstractComponentSessionController {
@@ -139,15 +104,8 @@
   private PublicationBm getPublicationBm() {
     if (null == publicationBm) {
       try {
-<<<<<<< HEAD
-        PublicationBmHome publicationBmHome =
-            EJBUtilitaire.getEJBObjectRef(JNDINames.PUBLICATIONBM_EJBHOME,
-            PublicationBmHome.class);
-        publicationBm = publicationBmHome.create();
-=======
         publicationBm =EJBUtilitaire.getEJBObjectRef(JNDINames.PUBLICATIONBM_EJBHOME,
             PublicationBm.class);
->>>>>>> a2615e85
       } catch (Exception e) {
         throw new PublicationRuntimeException("JobSearchPeasSessionController.getPublicationBm()",
             SilverpeasRuntimeException.ERROR, "root.EX_CANT_GET_REMOTE_OBJECT", e);
@@ -489,11 +447,7 @@
    * @return
    * @throws RemoteException
    */
-<<<<<<< HEAD
-  private List<SearchResult> searchResultPublication(String searchField) throws RemoteException {
-=======
   private List<SearchResult> searchResultPublication(String searchField) {
->>>>>>> a2615e85
     List<SearchResult> result = new ArrayList<SearchResult>();
 
     PublicationDetail publication;
