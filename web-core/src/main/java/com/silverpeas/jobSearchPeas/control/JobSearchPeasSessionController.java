/**
 * Copyright (C) 2000 - 2012 Silverpeas
 *
 * This program is free software: you can redistribute it and/or modify
 * it under the terms of the GNU Affero General Public License as
 * published by the Free Software Foundation, either version 3 of the
 * License, or (at your option) any later version.
 *
 * As a special exception to the terms and conditions of version 3.0 of
 * the GPL, you may redistribute this Program in connection with Free/Libre
 * Open Source Software ("FLOSS") applications as described in Silverpeas's
 * FLOSS exception.  You should have received a copy of the text describing
 * the FLOSS exception, and it is also available here:
 * "http://www.silverpeas.org/legal/licensing"
 *
 * This program is distributed in the hope that it will be useful,
 * but WITHOUT ANY WARRANTY; without even the implied warranty of
 * MERCHANTABILITY or FITNESS FOR A PARTICULAR PURPOSE.  See the
 * GNU Affero General Public License for more details.
 *
 * You should have received a copy of the GNU Affero General Public License
 * along with this program.  If not, see <http://www.gnu.org/licenses/>.
 */

package com.silverpeas.jobSearchPeas.control;

import com.silverpeas.jobSearchPeas.SearchResult;
import com.stratelia.silverpeas.pdc.model.PdcException;
import com.stratelia.silverpeas.pdcPeas.model.QueryParameters;
import com.stratelia.silverpeas.peasCore.AbstractComponentSessionController;
import com.stratelia.silverpeas.peasCore.ComponentContext;
import com.stratelia.silverpeas.peasCore.MainSessionController;
import com.stratelia.silverpeas.peasCore.URLManager;
import com.stratelia.silverpeas.silvertrace.SilverTrace;
import com.stratelia.webactiv.beans.admin.AdminController;
import com.stratelia.webactiv.beans.admin.ComponentInstLight;
import com.stratelia.webactiv.beans.admin.Domain;
import com.stratelia.webactiv.beans.admin.Group;
import com.stratelia.webactiv.beans.admin.SpaceInstLight;
import com.stratelia.webactiv.beans.admin.UserDetail;
import com.stratelia.webactiv.searchEngine.model.MatchingIndexEntry;
import com.stratelia.webactiv.searchEngine.model.QueryDescription;
import com.stratelia.webactiv.util.DateUtil;
import com.stratelia.webactiv.util.EJBUtilitaire;
import com.stratelia.webactiv.util.JNDINames;
import com.stratelia.webactiv.util.exception.SilverpeasException;
import com.stratelia.webactiv.util.exception.SilverpeasRuntimeException;
import com.stratelia.webactiv.util.node.control.NodeBm;
import com.stratelia.webactiv.util.node.control.NodeBmHome;
import com.stratelia.webactiv.util.node.model.NodeDetail;
import com.stratelia.webactiv.util.node.model.NodePK;
import com.stratelia.webactiv.util.publication.control.PublicationBm;
import com.stratelia.webactiv.util.publication.control.PublicationBmHome;
import com.stratelia.webactiv.util.publication.model.PublicationDetail;
import com.stratelia.webactiv.util.publication.model.PublicationPK;
import com.stratelia.webactiv.util.publication.model.PublicationRuntimeException;
import org.silverpeas.search.SearchEngine;
import org.silverpeas.search.SearchEngineFactory;

import java.rmi.NoSuchObjectException;
import java.rmi.RemoteException;
import java.text.ParseException;
import java.util.ArrayList;
import java.util.Collection;
import java.util.Collections;
import java.util.Date;
import java.util.List;

/**
 * Class declaration
 *
 * @author Cécile Bonin
 */
public class JobSearchPeasSessionController extends AbstractComponentSessionController {

  private AdminController myAdminController = null;
  private PublicationBm publicationBm = null;
  private NodeBm nodeBm = null;
  private SearchEngine search = null;
  private String searchField = null;
  private String category = null;
  private List<SearchResult> listResult = null;

  /**
   * Standard Session Controller Constructeur
   *
   * @param mainSessionCtrl  The user's profile
   * @param componentContext The component's profile
   * @see
   */
  public JobSearchPeasSessionController(
      MainSessionController mainSessionCtrl, ComponentContext componentContext) {
    super(mainSessionCtrl, componentContext,
        "com.silverpeas.jobSearchPeas.multilang.jobSearchPeasBundle");
    setComponentRootName(URLManager.CMP_JOBSEARCHPEAS);
  }

<<<<<<< HEAD
=======

>>>>>>> d3a4288a
  /**
   * @return
   */
  public AdminController getAdminController() {
    if (null == myAdminController) {
      myAdminController = new AdminController(getUserId());
    }
    return myAdminController;
  }

  /**
   * @return
   */
  private PublicationBm getPublicationBm() {
    if (null == publicationBm) {
      try {
        PublicationBmHome publicationBmHome =
            EJBUtilitaire.getEJBObjectRef(JNDINames.PUBLICATIONBM_EJBHOME, PublicationBmHome.class);
        publicationBm = publicationBmHome.create();
      } catch (Exception e) {
        throw new PublicationRuntimeException("JobSearchPeasSessionController.getPublicationBm()",
            SilverpeasRuntimeException.ERROR, "root.EX_CANT_GET_REMOTE_OBJECT", e);
      }
    }
    return publicationBm;
  }

  /**
   * @return
   */
  private NodeBm getNodeBm() {
    if (null == nodeBm) {
      try {
        NodeBmHome nodeBmHome =
            EJBUtilitaire.getEJBObjectRef(JNDINames.NODEBM_EJBHOME, NodeBmHome.class);
        nodeBm = nodeBmHome.create();
      } catch (Exception e) {
        throw new PublicationRuntimeException("JobSearchPeasSessionController.getNodeBm()",
            SilverpeasRuntimeException.ERROR, "root.EX_CANT_GET_REMOTE_OBJECT", e);
      }
    }
    return nodeBm;
  }

<<<<<<< HEAD
  /**
   * @return
   * @throws PdcException
   */
  private SearchEngineBm getSearchEngineBm() throws PdcException {
    if (null == searchBm) {
      try {
        SearchEngineBmHome searchBmHome =
            EJBUtilitaire.getEJBObjectRef(JNDINames.SEARCHBM_EJBHOME, SearchEngineBmHome.class);
        searchBm = searchBmHome.create();
      } catch (Exception e) {
        throw new PdcException(
            "JobSearchPeasSessionController.getSearchEngineBm()",
            SilverpeasException.ERROR, "pdcPeas.EX_CANT_GET_SEARCH_ENGINE", e);
      }
    }
    return searchBm;
  }

=======
>>>>>>> d3a4288a
  /**
   * @return
   */
  public String getSearchField() {
    return searchField;
  }

  /**
   * @param searchField
   */
  public void setSearchField(String searchField) {
    this.searchField = searchField;
  }

  /**
   * @return
   */
  public String getCategory() {
    return category;
  }

  /**
   * @param category
   */
  public void setCategory(String category) {
    this.category = category;
  }

  /**
   * @return
   */
  public List<SearchResult> getListResult() {
    return listResult;
  }

  /**
   * @param listResult
   */
  public void setListResult(List<SearchResult> listResult) {
    this.listResult = listResult;
  }

  /**
   * @param spaceId
   * @return
   */
  private String getPathSpace(String spaceId) {
    StringBuilder emplacement = new StringBuilder("");
    try {
      // Espace > Sous-espace
      List<SpaceInstLight> spaceList = getAdminController().getPathToSpace(spaceId, false);
      boolean first = true;
      for (SpaceInstLight space : spaceList) {
        if (!first) {
          emplacement.append(" > ");
        }
        emplacement.append(space.getName(getLanguage()));
        first = false;
      }
    } catch (Exception e) {
      SilverTrace.warn("admin", "JobSearchPeasSessionController.getPathSpace()",
          "admin.CANT_GET_SPACE_PATH", "spaceId = " + spaceId, e);
    }
    return emplacement.toString();
  }

  /**
   * @param spaceId
   * @return
   */
  private List<SearchResult> searchResultSpaceId(String spaceId) {
    SilverTrace.info("admin", "JobSearchPeasSessionController.searchResultSpaceId",
        "root.MSG_GEN_ENTER_METHOD", "spaceId = " + spaceId);
    List<SearchResult> listResult = new ArrayList<SearchResult>();
    SpaceInstLight spaceInstLight = getAdminController().getSpaceInstLight(spaceId);
    if (null != spaceInstLight) {
      String nom = spaceInstLight.getName(getLanguage());
      String desc = spaceInstLight.getDescription();
      Date dateCrea = spaceInstLight.getCreateDate();
      String nomCrea = getUserName(spaceInstLight.getCreatedBy());
      List<String> listEmplacement = new ArrayList<String>();
      String emplacement = getPathSpace(spaceId);
      listEmplacement.add(emplacement);

      String url;
      if (spaceInstLight.isRoot()) {
        url = "openSpace('" + spaceInstLight.getFullId() + "')";
      } else {
        SpaceInstLight rootSpaceInstLight = spaceInstLight;
        while (!rootSpaceInstLight.isRoot()) {
          String fatherId = rootSpaceInstLight.getFatherId();
          rootSpaceInstLight = getAdminController().getSpaceInstLight(fatherId);
        }
<<<<<<< HEAD
        url =
            "openSubSpace('" + rootSpaceInstLight.getFullId() + "', '" +
=======
        url = "openSubSpace('" + rootSpaceInstLight.getFullId() + "', '" +
>>>>>>> d3a4288a
            spaceInstLight.getFullId() + "')";
      }

      SearchResult searchResult = new SearchResult();
      searchResult.setName(nom);
      searchResult.setDesc(desc);
      searchResult.setCreaDate(dateCrea);
      searchResult.setCreaName(nomCrea);
      searchResult.setPath(listEmplacement);
      searchResult.setUrl(url);
      listResult.add(searchResult);
    }
    return listResult;
  }

  /**
   * @param searchField
   * @return
   * @throws PdcException
   * @throws RemoteException
   * @throws ParseException
   */
  private List<SearchResult> searchEngineResultSpace(String searchField) throws PdcException {
    List<SearchResult> listSearchResult = new ArrayList<SearchResult>();
    try {
      QueryParameters queryParameters = new QueryParameters(getLanguage());
      queryParameters.setKeywords(searchField);

      QueryDescription query = queryParameters.getQueryDescription(getUserId(), "*");
      query.addSpaceComponentPair(null, "Spaces");
      List<MatchingIndexEntry> plainSearchResults =
          SearchEngineFactory.getSearchEngine().search(query).getEntries();
      for (MatchingIndexEntry result : plainSearchResults) {
        String nomCrea = getUserName(Integer.parseInt(result.getCreationUser()));

        String objectId = result.getObjectId(); // WA3
        String spaceId = objectId.substring(2);

        SpaceInstLight spaceInstLight = getAdminController().getSpaceInstLight(spaceId);
        if (null != spaceInstLight) {
          List<String> listEmplacement = new ArrayList<String>();
          String emplacement = getPathSpace(spaceId);
          listEmplacement.add(emplacement);
          SearchResult searchResult = new SearchResult();
          searchResult.setName(result.getTitle(getLanguage()));
          searchResult.setDesc(result.getPreview(getLanguage()));
          searchResult.setCreaDate(DateUtil.parse(result.getCreationDate(), "yyyy/MM/dd"));
          searchResult.setCreaName(nomCrea);
          searchResult.setPath(listEmplacement);
          if (spaceInstLight.isRoot()) {
            searchResult.setUrl("openSpace('" + spaceInstLight.getFullId() + "')");
          } else {
            SpaceInstLight rootSpaceInstLight = spaceInstLight;
            while (null != rootSpaceInstLight && !rootSpaceInstLight.isRoot()) {
              String fatherId = rootSpaceInstLight.getFatherId();
              rootSpaceInstLight = getAdminController().getSpaceInstLight(fatherId);
            }
            searchResult.setUrl("openSubSpace('" + rootSpaceInstLight.getFullId() + "', '" +
                spaceInstLight.getFullId() + "')");
          }
          listSearchResult.add(searchResult);
        }
      }
    } catch (NoSuchObjectException nsoe) {
      // an error occurs on searchEngine statefull EJB
      // interface is not null but the EJB is !
      // so we set interface to null and we launch again de search.
      search = null;
      listSearchResult = searchEngineResultSpace(searchField);
    } catch (Exception e) {
      throw new PdcException("JobSearchPeasSessionController.searchEngineResultSpace",
          SilverpeasException.ERROR, "pdcPeas.EX_CANT_GET_SEARCH_ENGINE", e);
    }
    return listSearchResult;

  }

  /**
   * @param searchField
   * @return
   * @throws ParseException
   * @throws PdcException
   * @throws RemoteException
   */
  private List<SearchResult> searchResultSpace(String searchField) throws PdcException {
    // id espace
    List<SearchResult> listResult = searchResultSpaceId(searchField);

<<<<<<< HEAD
    // nom espace
    List<SearchResult> listSearchResult = searchEngineResultSpace(searchField);

    // fusion des 2 listes
=======
    //nom espace
    List<SearchResult> listSearchResult = searchEngineResultSpace(searchField);

    //fusion des 2 listes
>>>>>>> d3a4288a
    for (SearchResult searchResult : listSearchResult) {
      listResult.add(searchResult);
    }
    return listResult;
  }

  /**
   * @param componentId
   * @return
   */
  private String getPathComponent(String componentId) {
    StringBuilder emplacement = new StringBuilder("");
    // Espace > Sous-espace
    List<SpaceInstLight> spaceList = getAdminController().getPathToComponent(componentId);
    boolean first = true;
    for (SpaceInstLight space : spaceList) {
      if (!first) {
        emplacement.append(" > ");
      }
      emplacement.append(space.getName(getLanguage()));
      first = false;
    }
    return emplacement.toString();
  }

  /**
   * @param componentId
   * @return
   */
  private List<SearchResult> searchResultComponentId(String componentId) {
    SilverTrace.info("admin", "JobSearchPeasSessionController.searchResultComponentId",
        "root.MSG_GEN_ENTER_METHOD", "componentId = " + componentId);
    List<SearchResult> listResult = new ArrayList<SearchResult>();
    ComponentInstLight componentInstLight = getAdminController().getComponentInstLight(componentId);
    if (null != componentInstLight) {
      String nom = componentInstLight.getLabel(getLanguage());
      String desc = componentInstLight.getDescription(getLanguage());
      Date dateCrea = componentInstLight.getCreateDate();
      String nomCrea = getUserName(componentInstLight.getCreatedBy());
      List<String> listEmplacement = new ArrayList<String>();
      String emplacement = getPathComponent(componentId);
      listEmplacement.add(emplacement);

      String url = "openComponent('" + componentInstLight.getId() + "')";

      SearchResult searchResult = new SearchResult();
      searchResult.setName(nom);
      searchResult.setDesc(desc);
      searchResult.setCreaDate(dateCrea);
      searchResult.setCreaName(nomCrea);
      searchResult.setPath(listEmplacement);
      searchResult.setUrl(url);
      listResult.add(searchResult);
    }
    return listResult;
  }

  private String getUserName(int userId) {
    if (userId != -1) {
      UserDetail user = getAdminController().getUserDetail(Integer.toString(userId));
      if (user != null) {
        return user.getDisplayedName();
      }
    }
    return "";
  }

  /**
   * @param searchField
   * @return
   * @throws PdcException
   * @throws RemoteException
   * @throws ParseException
   */
  private List<SearchResult> searchEngineResultComponent(String searchField) throws PdcException {
    List<SearchResult> listSearchResult = new ArrayList<SearchResult>();

    try {
      QueryParameters queryParameters = new QueryParameters(getLanguage());
      queryParameters.setKeywords(searchField);

      QueryDescription query = queryParameters.getQueryDescription(getUserId(), "*");
      query.addSpaceComponentPair(null, "Components");
      List<MatchingIndexEntry> plainSearchResults =
          SearchEngineFactory.getSearchEngine().search(query).getEntries();

<<<<<<< HEAD
      getSearchEngineBm().search(query);
      MatchingIndexEntry[] plainSearchResults = getSearchEngineBm().getRange(0,
          getSearchEngineBm().getResultLength());

=======
>>>>>>> d3a4288a
      for (MatchingIndexEntry result : plainSearchResults) {
        String creationDate = result.getCreationDate();
        String nomCrea = getUserName(Integer.parseInt(result.getCreationUser()));
        String componentId = result.getObjectId();
        List<String> listEmplacement = new ArrayList<String>();
        String emplacement = getPathComponent(componentId);
        listEmplacement.add(emplacement);
        SearchResult searchResult = new SearchResult();
        searchResult.setName(result.getTitle(getLanguage()));
        searchResult.setDesc(result.getPreview(getLanguage()));
        searchResult.setCreaDate(DateUtil.parse(creationDate, "yyyy/MM/dd"));
        searchResult.setCreaName(nomCrea);
        searchResult.setPath(listEmplacement);
        searchResult.setUrl("openComponent('" + componentId + "')");
        listSearchResult.add(searchResult);
      }
    } catch (NoSuchObjectException nsoe) {
      // an error occurs on searchEngine statefull EJB
      // interface is not null but the EJB is !
      // so we set interface to null and we launch again de search.
      search = null;
      listSearchResult = searchEngineResultComponent(searchField);
    } catch (Exception e) {
      throw new PdcException(
          "JobSearchPeasSessionController.searchEngineResultComponent",
          SilverpeasException.ERROR, "pdcPeas.EX_CANT_GET_SEARCH_ENGINE", e);
    }
    return listSearchResult;

  }

  /**
   * @param searchField
   * @return
   * @throws PdcException
   */
  private List<SearchResult> searchResultService(String searchField) throws PdcException {
    // id service
    List<SearchResult> listResult = searchResultComponentId(searchField);
    // nom service
    List<SearchResult> listSearchResult = searchEngineResultComponent(searchField);
<<<<<<< HEAD
    // fusion des 2 listes
=======
    //fusion des 2 listes
>>>>>>> d3a4288a
    for (SearchResult searchResult : listSearchResult) {
      listResult.add(searchResult);
    }
    return listResult;
  }

<<<<<<< HEAD
=======

>>>>>>> d3a4288a
  /**
   * @param searchField
   * @return
   * @throws RemoteException
   */
  private List<SearchResult> searchResultPublication(String searchField) throws RemoteException {
    List<SearchResult> listResult = new ArrayList<SearchResult>();

    PublicationDetail publication = null;
    PublicationPK pubPK = null;

<<<<<<< HEAD
    // id publication
=======
    //id publication
>>>>>>> d3a4288a
    try {
      Integer.parseInt(searchField);
      pubPK = new PublicationPK(searchField);
      publication = getPublicationBm().getDetail(pubPK);
    } catch (NumberFormatException e) {
      publication = null;
    }

    if (null != publication) {
      String nom = publication.getName(getLanguage());
      String desc = publication.getDescription(getLanguage());
      Date dateCrea = publication.getCreationDate();
      String creaId = publication.getCreatorId();
      String nomCrea = getUserName(Integer.parseInt(creaId));
      pubPK = publication.getPK();
      String instanceId = pubPK.getInstanceId();
      List<String> listEmplacement = new ArrayList<String>();
      StringBuilder emplacementEspaceComposant = new StringBuilder("");
      // Espace > Sous-espace
      List<SpaceInstLight> spaceList = getAdminController().getPathToComponent(instanceId);
      for (SpaceInstLight space : spaceList) {
        emplacementEspaceComposant.append(space.getName(getLanguage())).append(" > ");
      }

<<<<<<< HEAD
      // Composant
=======
      //Composant
>>>>>>> d3a4288a
      ComponentInstLight component = getAdminController().getComponentInstLight(instanceId);
      if (null != component) {
        emplacementEspaceComposant.append(component.getLabel(getLanguage())).append(" > ");
      }

<<<<<<< HEAD
      // Theme / Sous-theme
=======
      //Theme / Sous-theme
>>>>>>> d3a4288a
      Collection<NodePK> fatherPKs = getPublicationBm().getAllFatherPK(pubPK);
      if (null != fatherPKs) {
        for (NodePK pk : fatherPKs) {
          StringBuilder emplacement = new StringBuilder(emplacementEspaceComposant);
          Collection<NodeDetail> path = getNodeBm().getAnotherPath(pk);
          List<NodeDetail> pathTab = new ArrayList<NodeDetail>(path);
          Collections.reverse(pathTab);
          for (NodeDetail nodeDetail : pathTab) {
            emplacement.append(nodeDetail.getName(getLanguage())).append(" > ");
          }
          listEmplacement.add(emplacement.toString().substring(0, emplacement.length() - 3));
        }
      }
      SearchResult searchResult = new SearchResult();
      searchResult.setName(nom);
      searchResult.setDesc(desc);
      searchResult.setCreaDate(dateCrea);
      searchResult.setCreaName(nomCrea);
      searchResult.setPath(listEmplacement);
<<<<<<< HEAD
      searchResult.setUrl("openPublication('" +
          URLManager.getSimpleURL(URLManager.URL_PUBLI, pubPK.getId()) + "')");
=======
      searchResult.setUrl(
          "openPublication('" + URLManager.getSimpleURL(URLManager.URL_PUBLI, pubPK.getId()) +
              "')");
>>>>>>> d3a4288a
      listResult.add(searchResult);
    }
    return listResult;
  }

  /**
   * @param group
   * @return
   */
  private String getPathGroup(Group group) {
    StringBuilder emplacement = new StringBuilder("");
    String groupId = group.getId();
    String domainId = group.getDomainId();
    if (null == domainId) {
      domainId = "-1";
    }
    Domain domain = getAdminController().getDomain(domainId);
<<<<<<< HEAD
    // nom du domaine
    if ("-1".equals(domainId)) {// domaine mixte
=======
    //nom du domaine
    if ("-1".equals(domainId)) {//domaine mixte
>>>>>>> d3a4288a
      emplacement.append(getString("JSP.domainMixt"));
    } else {
      emplacement.append(domain.getName());
    }
    // nom du(des) groupe(s) pères
    List<String> groupList = getAdminController().getPathToGroup(groupId);
    for (String elementGroupId : groupList) {
      emplacement.append(" > ").append(getAdminController().getGroupName(elementGroupId));
    }
    return emplacement.toString();
  }

  /**
   * @param searchField
   * @return
   */
  private List<SearchResult> searchResultGroupId(String searchField) {
    List<SearchResult> listResult = new ArrayList<SearchResult>();
    Group group = getAdminController().getGroupById(searchField);
    if (null != group && null != group.getId()) {
      String nom = group.getName();
      String desc = group.getDescription();
      List<String> listEmplacement = new ArrayList<String>();
      String emplacement = getPathGroup(group);
      listEmplacement.add(emplacement);

      String url = "openGroup('" + group.getId() + "')";

      SearchResult searchResult = new SearchResult();
      searchResult.setName(nom);
      searchResult.setDesc(desc);
      searchResult.setCreaName("");
      searchResult.setPath(listEmplacement);
      searchResult.setUrl(url);
      listResult.add(searchResult);
    }
    return listResult;
  }

  /**
   * @param searchField
   * @return
   * @throws PdcException
   * @throws RemoteException
   * @throws ParseException
   */
  private List<SearchResult> searchEngineResultGroup(String searchField) throws PdcException {
    List<SearchResult> listSearchResult = new ArrayList<SearchResult>();
    try {
      QueryParameters queryParameters = new QueryParameters(getLanguage());
      queryParameters.setKeywords(searchField);

      QueryDescription query = queryParameters.getQueryDescription(getUserId(), "*");
      query.addSpaceComponentPair(null, "groups");

<<<<<<< HEAD
      getSearchEngineBm().search(query);
      MatchingIndexEntry[] plainSearchResults = getSearchEngineBm().getRange(0,
          getSearchEngineBm().getResultLength());
=======
      List<MatchingIndexEntry> plainSearchResults =
          SearchEngineFactory.getSearchEngine().search(query).getEntries();
>>>>>>> d3a4288a

      for (MatchingIndexEntry result : plainSearchResults) {
        String groupId = result.getObjectId();
        Group group = getAdminController().getGroupById(groupId);
        List<String> listEmplacement = new ArrayList<String>();
        String emplacement = getPathGroup(group);
        listEmplacement.add(emplacement);

        String url = "openGroup('" + groupId + "')";

        SearchResult searchResult = new SearchResult();
        searchResult.setName(result.getTitle(getLanguage()));
        searchResult.setDesc(result.getPreview(getLanguage()));
        searchResult.setCreaDate(null);
        searchResult.setCreaName("");
        searchResult.setPath(listEmplacement);
        searchResult.setUrl(url);
        listSearchResult.add(searchResult);
      }
    } catch (NoSuchObjectException nsoe) {
      // an error occurs on searchEngine statefull EJB
      // interface is not null but the EJB is !
      // so we set interface to null and we launch again de search.
      search = null;
      listSearchResult = searchEngineResultGroup(searchField);
    } catch (Exception e) {
      throw new PdcException(
          "JobSearchPeasSessionController.searchEngineResultComponent",
          SilverpeasException.ERROR, "pdcPeas.EX_CANT_GET_SEARCH_ENGINE", e);
    }
    return listSearchResult;

  }

  /**
   * @param searchField
   * @return
   * @throws PdcException
   */
  private List<SearchResult> searchResultGroup(String searchField) throws PdcException {
    // id group
    List<SearchResult> listResult = searchResultGroupId(searchField);

<<<<<<< HEAD
    // nom group
    List<SearchResult> listSearchResult = searchEngineResultGroup(searchField);

    // fusion des 2 listes
=======
    //nom group
    List<SearchResult> listSearchResult = searchEngineResultGroup(searchField);

    //fusion des 2 listes
>>>>>>> d3a4288a
    for (SearchResult searchResult : listSearchResult) {
      listResult.add(searchResult);
    }
    return listResult;
  }

<<<<<<< HEAD
=======

>>>>>>> d3a4288a
  /**
   * @param user
   * @return
   */
  private List<String> getListPathUser(UserDetail user) {
    List<String> listEmplacement = new ArrayList<String>();
    String userId = user.getId();

<<<<<<< HEAD
    // groupe(s) d'appartenance
=======
    //groupe(s) d'appartenance
>>>>>>> d3a4288a
    String[] groupIds = getAdminController().getDirectGroupsIdsOfUser(userId);
    if (null != groupIds && 0 < groupIds.length) {
      for (String groupId : groupIds) {
        Group group = getOrganizationController().getGroup(groupId);

        String domainId = group.getDomainId();
        if (null == domainId) {
          domainId = "-1";
        }
        Domain domain = getAdminController().getDomain(domainId);
        StringBuilder emplacement = new StringBuilder("");
        // nom du domaine
        if ("-1".equals(domainId)) {// domaine mixte
          emplacement.append(getString("JSP.domainMixt"));
        } else {
          emplacement.append(domain.getName());
        }

        // nom du(des) groupe(s) pères
        List<String> groupList = getAdminController().getPathToGroup(groupId);
        for (String elementGroupId : groupList) {
          emplacement.append(" > ").append(getAdminController().getGroupName(elementGroupId));
        }
        // nom du groupe
        emplacement.append(" > ").append(group.getName());
        listEmplacement.add(emplacement.toString());
      }
    } else {
      StringBuilder emplacement = new StringBuilder("");
      String domainId = user.getDomainId();
      if (null == domainId) {
        domainId = "-1";
      }
      Domain domain = getAdminController().getDomain(domainId);

<<<<<<< HEAD
      // nom du domaine
      if ("-1".equals(domainId)) {// domaine mixte
=======
      //nom du domaine
      if ("-1".equals(domainId)) {//domaine mixte
>>>>>>> d3a4288a
        emplacement.append(getString("JSP.domainMixt"));
      } else {
        emplacement.append(domain.getName());
      }

      listEmplacement.add(emplacement.toString());
    }
    return listEmplacement;
  }

  /**
   * @param searchField
   * @return
   */
  private List<SearchResult> searchResultUserId(String searchField) {
    List<SearchResult> listResult = new ArrayList<SearchResult>();
    UserDetail user = getAdminController().getUserDetail(searchField);
    if (null != user) {
      String nom = user.getDisplayedName();
      String desc = user.geteMail();
      List<String> listEmplacement = getListPathUser(user);

      String url = "openUser('" + user.getId() + "')";

      SearchResult searchResult = new SearchResult();
      searchResult.setName(nom);
      searchResult.setDesc(desc);
      searchResult.setCreaName("");
      searchResult.setPath(listEmplacement);
      searchResult.setUrl(url);
      listResult.add(searchResult);
    }

    return listResult;
  }

  /**
   * @param searchField
   * @return
   * @throws PdcException
   * @throws RemoteException
   * @throws ParseException
   */
  private List<SearchResult> searchEngineResultUser(String searchField) throws PdcException {
    List<SearchResult> listSearchResult = new ArrayList<SearchResult>();
<<<<<<< HEAD
    MatchingIndexEntry[] plainSearchResults = null;
=======
>>>>>>> d3a4288a
    try {
      QueryParameters queryParameters = new QueryParameters(getLanguage());
      queryParameters.setKeywords(searchField);

      QueryDescription query = queryParameters.getQueryDescription(getUserId(), "*");
      query.addSpaceComponentPair(null, "users");

<<<<<<< HEAD
      getSearchEngineBm().search(query);
      plainSearchResults = getSearchEngineBm().getRange(0,
          getSearchEngineBm().getResultLength());
=======
      List<MatchingIndexEntry> plainSearchResults =
                SearchEngineFactory.getSearchEngine().search(query).getEntries();
>>>>>>> d3a4288a

      for (MatchingIndexEntry result : plainSearchResults) {
        String userId = result.getObjectId();
        UserDetail user = getAdminController().getUserDetail(userId);
        List<String> listEmplacement = getListPathUser(user);

        String url = "openUser('" + userId + "')";

        SearchResult searchResult = new SearchResult();
        searchResult.setName(result.getTitle(getLanguage()));
        searchResult.setDesc(result.getPreview(getLanguage()));
        searchResult.setCreaName("");
        searchResult.setPath(listEmplacement);
        searchResult.setUrl(url);
        listSearchResult.add(searchResult);
      }
    } catch (NoSuchObjectException nsoe) {
      // an error occurs on searchEngine statefull EJB
      // interface is not null but the EJB is !
      // so we set interface to null and we launch again de search.
      search = null;
      listSearchResult = searchEngineResultUser(searchField);
    } catch (Exception e) {
      throw new PdcException(
          "JobSearchPeasSessionController.searchEngineResultUser",
          SilverpeasException.ERROR, "pdcPeas.EX_CANT_GET_SEARCH_ENGINE", e);
    }
    return listSearchResult;

  }

  /**
   * @param searchField
   * @return
   * @throws PdcException
   */
  private List<SearchResult> searchResultUser(String searchField) throws PdcException {
    // id user
    List<SearchResult> listResult = searchResultUserId(searchField);

<<<<<<< HEAD
    // nom user
    List<SearchResult> listSearchResult = searchEngineResultUser(searchField);

    // fusion des 2 listes
=======
    //nom user
    List<SearchResult> listSearchResult = searchEngineResultUser(searchField);

    //fusion des 2 listes
>>>>>>> d3a4288a
    for (SearchResult searchResult : listSearchResult) {
      listResult.add(searchResult);
    }
    return listResult;
  }

  /**
   * @param searchField
   * @param category
   * @return
   * @throws RemoteException
   * @throws PdcException
   */
  public List<SearchResult> searchResult(String searchField, String category)
      throws RemoteException, PdcException {
    if ("space".equals(category)) {
      return searchResultSpace(searchField);
    } else if ("service".equals(category)) {
      return searchResultService(searchField);
    } else if ("publication".equals(category)) {
      return searchResultPublication(searchField);
    } else if ("group".equals(category)) {
      return searchResultGroup(searchField);
    } else if ("user".equals(category)) {
      return searchResultUser(searchField);
    }
    return null;
  }
}<|MERGE_RESOLUTION|>--- conflicted
+++ resolved
@@ -1,27 +1,26 @@
 /**
- * Copyright (C) 2000 - 2012 Silverpeas
- *
- * This program is free software: you can redistribute it and/or modify
- * it under the terms of the GNU Affero General Public License as
- * published by the Free Software Foundation, either version 3 of the
- * License, or (at your option) any later version.
- *
- * As a special exception to the terms and conditions of version 3.0 of
- * the GPL, you may redistribute this Program in connection with Free/Libre
- * Open Source Software ("FLOSS") applications as described in Silverpeas's
- * FLOSS exception.  You should have received a copy of the text describing
- * the FLOSS exception, and it is also available here:
- * "http://www.silverpeas.org/legal/licensing"
- *
- * This program is distributed in the hope that it will be useful,
- * but WITHOUT ANY WARRANTY; without even the implied warranty of
- * MERCHANTABILITY or FITNESS FOR A PARTICULAR PURPOSE.  See the
- * GNU Affero General Public License for more details.
- *
- * You should have received a copy of the GNU Affero General Public License
- * along with this program.  If not, see <http://www.gnu.org/licenses/>.
- */
-
+* Copyright (C) 2000 - 2011 Silverpeas
+*
+* This program is free software: you can redistribute it and/or modify
+* it under the terms of the GNU Affero General Public License as
+* published by the Free Software Foundation, either version 3 of the
+* License, or (at your option) any later version.
+*
+* As a special exception to the terms and conditions of version 3.0 of
+* the GPL, you may redistribute this Program in connection with Free/Libre
+* Open Source Software ("FLOSS") applications as described in Silverpeas's
+* FLOSS exception. You should have received a copy of the text describing
+* the FLOSS exception, and it is also available here:
+* "http://repository.silverpeas.com/legal/licensing"
+*
+* This program is distributed in the hope that it will be useful,
+* but WITHOUT ANY WARRANTY; without even the implied warranty of
+* MERCHANTABILITY or FITNESS FOR A PARTICULAR PURPOSE. See the
+* GNU Affero General Public License for more details.
+*
+* You should have received a copy of the GNU Affero General Public License
+* along with this program. If not, see <http://www.gnu.org/licenses/>.
+*/
 package com.silverpeas.jobSearchPeas.control;
 
 import com.silverpeas.jobSearchPeas.SearchResult;
@@ -67,10 +66,10 @@
 import java.util.List;
 
 /**
- * Class declaration
- *
- * @author Cécile Bonin
- */
+* Class declaration
+*
+* @author Cécile Bonin
+*/
 public class JobSearchPeasSessionController extends AbstractComponentSessionController {
 
   private AdminController myAdminController = null;
@@ -82,12 +81,12 @@
   private List<SearchResult> listResult = null;
 
   /**
-   * Standard Session Controller Constructeur
-   *
-   * @param mainSessionCtrl  The user's profile
-   * @param componentContext The component's profile
-   * @see
-   */
+* Standard Session Controller Constructeur
+*
+* @param mainSessionCtrl The user's profile
+* @param componentContext The component's profile
+* @see
+*/
   public JobSearchPeasSessionController(
       MainSessionController mainSessionCtrl, ComponentContext componentContext) {
     super(mainSessionCtrl, componentContext,
@@ -95,13 +94,10 @@
     setComponentRootName(URLManager.CMP_JOBSEARCHPEAS);
   }
 
-<<<<<<< HEAD
-=======
-
->>>>>>> d3a4288a
-  /**
-   * @return
-   */
+
+  /**
+* @return
+*/
   public AdminController getAdminController() {
     if (null == myAdminController) {
       myAdminController = new AdminController(getUserId());
@@ -110,8 +106,8 @@
   }
 
   /**
-   * @return
-   */
+* @return
+*/
   private PublicationBm getPublicationBm() {
     if (null == publicationBm) {
       try {
@@ -127,8 +123,8 @@
   }
 
   /**
-   * @return
-   */
+* @return
+*/
   private NodeBm getNodeBm() {
     if (null == nodeBm) {
       try {
@@ -143,78 +139,60 @@
     return nodeBm;
   }
 
-<<<<<<< HEAD
-  /**
-   * @return
-   * @throws PdcException
-   */
-  private SearchEngineBm getSearchEngineBm() throws PdcException {
-    if (null == searchBm) {
-      try {
-        SearchEngineBmHome searchBmHome =
-            EJBUtilitaire.getEJBObjectRef(JNDINames.SEARCHBM_EJBHOME, SearchEngineBmHome.class);
-        searchBm = searchBmHome.create();
-      } catch (Exception e) {
-        throw new PdcException(
-            "JobSearchPeasSessionController.getSearchEngineBm()",
-            SilverpeasException.ERROR, "pdcPeas.EX_CANT_GET_SEARCH_ENGINE", e);
-      }
-    }
-    return searchBm;
-  }
-
-=======
->>>>>>> d3a4288a
-  /**
-   * @return
-   */
+  /**
+* @return
+*/
   public String getSearchField() {
     return searchField;
   }
 
   /**
-   * @param searchField
-   */
+* @param searchField
+*/
   public void setSearchField(String searchField) {
     this.searchField = searchField;
   }
 
   /**
-   * @return
-   */
+* @return
+*/
   public String getCategory() {
     return category;
   }
 
-  /**
-   * @param category
-   */
+
+  /**
+* @param category
+*/
   public void setCategory(String category) {
     this.category = category;
   }
 
-  /**
-   * @return
-   */
+
+  /**
+* @return
+*/
   public List<SearchResult> getListResult() {
     return listResult;
   }
 
-  /**
-   * @param listResult
-   */
+
+  /**
+* @param listResult
+*/
   public void setListResult(List<SearchResult> listResult) {
     this.listResult = listResult;
   }
 
-  /**
-   * @param spaceId
-   * @return
-   */
+
+  /**
+* @param spaceId
+* @return
+*/
   private String getPathSpace(String spaceId) {
     StringBuilder emplacement = new StringBuilder("");
     try {
-      // Espace > Sous-espace
+      //Espace > Sous-espace
       List<SpaceInstLight> spaceList = getAdminController().getPathToSpace(spaceId, false);
       boolean first = true;
       for (SpaceInstLight space : spaceList) {
@@ -232,9 +210,9 @@
   }
 
   /**
-   * @param spaceId
-   * @return
-   */
+* @param spaceId
+* @return
+*/
   private List<SearchResult> searchResultSpaceId(String spaceId) {
     SilverTrace.info("admin", "JobSearchPeasSessionController.searchResultSpaceId",
         "root.MSG_GEN_ENTER_METHOD", "spaceId = " + spaceId);
@@ -258,12 +236,7 @@
           String fatherId = rootSpaceInstLight.getFatherId();
           rootSpaceInstLight = getAdminController().getSpaceInstLight(fatherId);
         }
-<<<<<<< HEAD
-        url =
-            "openSubSpace('" + rootSpaceInstLight.getFullId() + "', '" +
-=======
         url = "openSubSpace('" + rootSpaceInstLight.getFullId() + "', '" +
->>>>>>> d3a4288a
             spaceInstLight.getFullId() + "')";
       }
 
@@ -280,12 +253,12 @@
   }
 
   /**
-   * @param searchField
-   * @return
-   * @throws PdcException
-   * @throws RemoteException
-   * @throws ParseException
-   */
+* @param searchField
+* @return
+* @throws PdcException
+* @throws RemoteException
+* @throws ParseException
+*/
   private List<SearchResult> searchEngineResultSpace(String searchField) throws PdcException {
     List<SearchResult> listSearchResult = new ArrayList<SearchResult>();
     try {
@@ -342,27 +315,20 @@
   }
 
   /**
-   * @param searchField
-   * @return
-   * @throws ParseException
-   * @throws PdcException
-   * @throws RemoteException
-   */
+* @param searchField
+* @return
+* @throws ParseException
+* @throws PdcException
+* @throws RemoteException
+*/
   private List<SearchResult> searchResultSpace(String searchField) throws PdcException {
-    // id espace
+    //id espace
     List<SearchResult> listResult = searchResultSpaceId(searchField);
 
-<<<<<<< HEAD
-    // nom espace
-    List<SearchResult> listSearchResult = searchEngineResultSpace(searchField);
-
-    // fusion des 2 listes
-=======
     //nom espace
     List<SearchResult> listSearchResult = searchEngineResultSpace(searchField);
 
     //fusion des 2 listes
->>>>>>> d3a4288a
     for (SearchResult searchResult : listSearchResult) {
       listResult.add(searchResult);
     }
@@ -370,12 +336,12 @@
   }
 
   /**
-   * @param componentId
-   * @return
-   */
+* @param componentId
+* @return
+*/
   private String getPathComponent(String componentId) {
     StringBuilder emplacement = new StringBuilder("");
-    // Espace > Sous-espace
+    //Espace > Sous-espace
     List<SpaceInstLight> spaceList = getAdminController().getPathToComponent(componentId);
     boolean first = true;
     for (SpaceInstLight space : spaceList) {
@@ -389,9 +355,9 @@
   }
 
   /**
-   * @param componentId
-   * @return
-   */
+* @param componentId
+* @return
+*/
   private List<SearchResult> searchResultComponentId(String componentId) {
     SilverTrace.info("admin", "JobSearchPeasSessionController.searchResultComponentId",
         "root.MSG_GEN_ENTER_METHOD", "componentId = " + componentId);
@@ -431,12 +397,12 @@
   }
 
   /**
-   * @param searchField
-   * @return
-   * @throws PdcException
-   * @throws RemoteException
-   * @throws ParseException
-   */
+* @param searchField
+* @return
+* @throws PdcException
+* @throws RemoteException
+* @throws ParseException
+*/
   private List<SearchResult> searchEngineResultComponent(String searchField) throws PdcException {
     List<SearchResult> listSearchResult = new ArrayList<SearchResult>();
 
@@ -449,13 +415,6 @@
       List<MatchingIndexEntry> plainSearchResults =
           SearchEngineFactory.getSearchEngine().search(query).getEntries();
 
-<<<<<<< HEAD
-      getSearchEngineBm().search(query);
-      MatchingIndexEntry[] plainSearchResults = getSearchEngineBm().getRange(0,
-          getSearchEngineBm().getResultLength());
-
-=======
->>>>>>> d3a4288a
       for (MatchingIndexEntry result : plainSearchResults) {
         String creationDate = result.getCreationDate();
         String nomCrea = getUserName(Integer.parseInt(result.getCreationUser()));
@@ -488,46 +447,35 @@
   }
 
   /**
-   * @param searchField
-   * @return
-   * @throws PdcException
-   */
+* @param searchField
+* @return
+* @throws PdcException
+*/
   private List<SearchResult> searchResultService(String searchField) throws PdcException {
-    // id service
+    //id service
     List<SearchResult> listResult = searchResultComponentId(searchField);
-    // nom service
+    //nom service
     List<SearchResult> listSearchResult = searchEngineResultComponent(searchField);
-<<<<<<< HEAD
-    // fusion des 2 listes
-=======
     //fusion des 2 listes
->>>>>>> d3a4288a
     for (SearchResult searchResult : listSearchResult) {
       listResult.add(searchResult);
     }
     return listResult;
   }
 
-<<<<<<< HEAD
-=======
-
->>>>>>> d3a4288a
-  /**
-   * @param searchField
-   * @return
-   * @throws RemoteException
-   */
+
+  /**
+* @param searchField
+* @return
+* @throws RemoteException
+*/
   private List<SearchResult> searchResultPublication(String searchField) throws RemoteException {
     List<SearchResult> listResult = new ArrayList<SearchResult>();
 
     PublicationDetail publication = null;
     PublicationPK pubPK = null;
 
-<<<<<<< HEAD
-    // id publication
-=======
     //id publication
->>>>>>> d3a4288a
     try {
       Integer.parseInt(searchField);
       pubPK = new PublicationPK(searchField);
@@ -546,27 +494,19 @@
       String instanceId = pubPK.getInstanceId();
       List<String> listEmplacement = new ArrayList<String>();
       StringBuilder emplacementEspaceComposant = new StringBuilder("");
-      // Espace > Sous-espace
+      //Espace > Sous-espace
       List<SpaceInstLight> spaceList = getAdminController().getPathToComponent(instanceId);
       for (SpaceInstLight space : spaceList) {
         emplacementEspaceComposant.append(space.getName(getLanguage())).append(" > ");
       }
 
-<<<<<<< HEAD
-      // Composant
-=======
       //Composant
->>>>>>> d3a4288a
       ComponentInstLight component = getAdminController().getComponentInstLight(instanceId);
       if (null != component) {
         emplacementEspaceComposant.append(component.getLabel(getLanguage())).append(" > ");
       }
 
-<<<<<<< HEAD
-      // Theme / Sous-theme
-=======
       //Theme / Sous-theme
->>>>>>> d3a4288a
       Collection<NodePK> fatherPKs = getPublicationBm().getAllFatherPK(pubPK);
       if (null != fatherPKs) {
         for (NodePK pk : fatherPKs) {
@@ -586,23 +526,18 @@
       searchResult.setCreaDate(dateCrea);
       searchResult.setCreaName(nomCrea);
       searchResult.setPath(listEmplacement);
-<<<<<<< HEAD
-      searchResult.setUrl("openPublication('" +
-          URLManager.getSimpleURL(URLManager.URL_PUBLI, pubPK.getId()) + "')");
-=======
       searchResult.setUrl(
           "openPublication('" + URLManager.getSimpleURL(URLManager.URL_PUBLI, pubPK.getId()) +
               "')");
->>>>>>> d3a4288a
       listResult.add(searchResult);
     }
     return listResult;
   }
 
   /**
-   * @param group
-   * @return
-   */
+* @param group
+* @return
+*/
   private String getPathGroup(Group group) {
     StringBuilder emplacement = new StringBuilder("");
     String groupId = group.getId();
@@ -611,18 +546,13 @@
       domainId = "-1";
     }
     Domain domain = getAdminController().getDomain(domainId);
-<<<<<<< HEAD
-    // nom du domaine
-    if ("-1".equals(domainId)) {// domaine mixte
-=======
     //nom du domaine
     if ("-1".equals(domainId)) {//domaine mixte
->>>>>>> d3a4288a
       emplacement.append(getString("JSP.domainMixt"));
     } else {
       emplacement.append(domain.getName());
     }
-    // nom du(des) groupe(s) pères
+    //nom du(des) groupe(s) pères
     List<String> groupList = getAdminController().getPathToGroup(groupId);
     for (String elementGroupId : groupList) {
       emplacement.append(" > ").append(getAdminController().getGroupName(elementGroupId));
@@ -631,9 +561,9 @@
   }
 
   /**
-   * @param searchField
-   * @return
-   */
+* @param searchField
+* @return
+*/
   private List<SearchResult> searchResultGroupId(String searchField) {
     List<SearchResult> listResult = new ArrayList<SearchResult>();
     Group group = getAdminController().getGroupById(searchField);
@@ -658,12 +588,12 @@
   }
 
   /**
-   * @param searchField
-   * @return
-   * @throws PdcException
-   * @throws RemoteException
-   * @throws ParseException
-   */
+* @param searchField
+* @return
+* @throws PdcException
+* @throws RemoteException
+* @throws ParseException
+*/
   private List<SearchResult> searchEngineResultGroup(String searchField) throws PdcException {
     List<SearchResult> listSearchResult = new ArrayList<SearchResult>();
     try {
@@ -673,14 +603,8 @@
       QueryDescription query = queryParameters.getQueryDescription(getUserId(), "*");
       query.addSpaceComponentPair(null, "groups");
 
-<<<<<<< HEAD
-      getSearchEngineBm().search(query);
-      MatchingIndexEntry[] plainSearchResults = getSearchEngineBm().getRange(0,
-          getSearchEngineBm().getResultLength());
-=======
       List<MatchingIndexEntry> plainSearchResults =
           SearchEngineFactory.getSearchEngine().search(query).getEntries();
->>>>>>> d3a4288a
 
       for (MatchingIndexEntry result : plainSearchResults) {
         String groupId = result.getObjectId();
@@ -716,48 +640,34 @@
   }
 
   /**
-   * @param searchField
-   * @return
-   * @throws PdcException
-   */
+* @param searchField
+* @return
+* @throws PdcException
+*/
   private List<SearchResult> searchResultGroup(String searchField) throws PdcException {
-    // id group
+    //id group
     List<SearchResult> listResult = searchResultGroupId(searchField);
 
-<<<<<<< HEAD
-    // nom group
-    List<SearchResult> listSearchResult = searchEngineResultGroup(searchField);
-
-    // fusion des 2 listes
-=======
     //nom group
     List<SearchResult> listSearchResult = searchEngineResultGroup(searchField);
 
     //fusion des 2 listes
->>>>>>> d3a4288a
     for (SearchResult searchResult : listSearchResult) {
       listResult.add(searchResult);
     }
     return listResult;
   }
 
-<<<<<<< HEAD
-=======
-
->>>>>>> d3a4288a
-  /**
-   * @param user
-   * @return
-   */
+
+  /**
+* @param user
+* @return
+*/
   private List<String> getListPathUser(UserDetail user) {
     List<String> listEmplacement = new ArrayList<String>();
     String userId = user.getId();
 
-<<<<<<< HEAD
-    // groupe(s) d'appartenance
-=======
     //groupe(s) d'appartenance
->>>>>>> d3a4288a
     String[] groupIds = getAdminController().getDirectGroupsIdsOfUser(userId);
     if (null != groupIds && 0 < groupIds.length) {
       for (String groupId : groupIds) {
@@ -769,19 +679,19 @@
         }
         Domain domain = getAdminController().getDomain(domainId);
         StringBuilder emplacement = new StringBuilder("");
-        // nom du domaine
-        if ("-1".equals(domainId)) {// domaine mixte
+        //nom du domaine
+        if ("-1".equals(domainId)) {//domaine mixte
           emplacement.append(getString("JSP.domainMixt"));
         } else {
           emplacement.append(domain.getName());
         }
 
-        // nom du(des) groupe(s) pères
+        //nom du(des) groupe(s) pères
         List<String> groupList = getAdminController().getPathToGroup(groupId);
         for (String elementGroupId : groupList) {
           emplacement.append(" > ").append(getAdminController().getGroupName(elementGroupId));
         }
-        // nom du groupe
+        //nom du groupe
         emplacement.append(" > ").append(group.getName());
         listEmplacement.add(emplacement.toString());
       }
@@ -793,13 +703,8 @@
       }
       Domain domain = getAdminController().getDomain(domainId);
 
-<<<<<<< HEAD
-      // nom du domaine
-      if ("-1".equals(domainId)) {// domaine mixte
-=======
       //nom du domaine
       if ("-1".equals(domainId)) {//domaine mixte
->>>>>>> d3a4288a
         emplacement.append(getString("JSP.domainMixt"));
       } else {
         emplacement.append(domain.getName());
@@ -811,9 +716,9 @@
   }
 
   /**
-   * @param searchField
-   * @return
-   */
+* @param searchField
+* @return
+*/
   private List<SearchResult> searchResultUserId(String searchField) {
     List<SearchResult> listResult = new ArrayList<SearchResult>();
     UserDetail user = getAdminController().getUserDetail(searchField);
@@ -837,18 +742,14 @@
   }
 
   /**
-   * @param searchField
-   * @return
-   * @throws PdcException
-   * @throws RemoteException
-   * @throws ParseException
-   */
+* @param searchField
+* @return
+* @throws PdcException
+* @throws RemoteException
+* @throws ParseException
+*/
   private List<SearchResult> searchEngineResultUser(String searchField) throws PdcException {
     List<SearchResult> listSearchResult = new ArrayList<SearchResult>();
-<<<<<<< HEAD
-    MatchingIndexEntry[] plainSearchResults = null;
-=======
->>>>>>> d3a4288a
     try {
       QueryParameters queryParameters = new QueryParameters(getLanguage());
       queryParameters.setKeywords(searchField);
@@ -856,14 +757,8 @@
       QueryDescription query = queryParameters.getQueryDescription(getUserId(), "*");
       query.addSpaceComponentPair(null, "users");
 
-<<<<<<< HEAD
-      getSearchEngineBm().search(query);
-      plainSearchResults = getSearchEngineBm().getRange(0,
-          getSearchEngineBm().getResultLength());
-=======
       List<MatchingIndexEntry> plainSearchResults =
                 SearchEngineFactory.getSearchEngine().search(query).getEntries();
->>>>>>> d3a4288a
 
       for (MatchingIndexEntry result : plainSearchResults) {
         String userId = result.getObjectId();
@@ -896,25 +791,18 @@
   }
 
   /**
-   * @param searchField
-   * @return
-   * @throws PdcException
-   */
+* @param searchField
+* @return
+* @throws PdcException
+*/
   private List<SearchResult> searchResultUser(String searchField) throws PdcException {
-    // id user
+    //id user
     List<SearchResult> listResult = searchResultUserId(searchField);
 
-<<<<<<< HEAD
-    // nom user
-    List<SearchResult> listSearchResult = searchEngineResultUser(searchField);
-
-    // fusion des 2 listes
-=======
     //nom user
     List<SearchResult> listSearchResult = searchEngineResultUser(searchField);
 
     //fusion des 2 listes
->>>>>>> d3a4288a
     for (SearchResult searchResult : listSearchResult) {
       listResult.add(searchResult);
     }
@@ -922,12 +810,12 @@
   }
 
   /**
-   * @param searchField
-   * @param category
-   * @return
-   * @throws RemoteException
-   * @throws PdcException
-   */
+* @param searchField
+* @param category
+* @return
+* @throws RemoteException
+* @throws PdcException
+*/
   public List<SearchResult> searchResult(String searchField, String category)
       throws RemoteException, PdcException {
     if ("space".equals(category)) {
