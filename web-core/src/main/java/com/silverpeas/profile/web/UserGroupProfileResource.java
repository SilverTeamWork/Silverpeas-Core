--- conflicted
+++ resolved
@@ -116,18 +116,13 @@
       domainId = getUserDetail().getDomainId();
       criteriaBuilder.withMixedDomainId();
     }
-<<<<<<< HEAD
 
     // Common parameters
     criteriaBuilder.withDomainId(domainId).withName(name).withPaginationPage(fromPage(page));
 
-    ListSlice<Group> allGroups = getOrganizationController().searchGroups(criteriaBuilder.build());
+    ListSlice<Group> allGroups = getOrganisationController().searchGroups(criteriaBuilder.build());
     UserGroupProfileEntity[] entities =
         asWebEntity(allGroups, locatedAt(getUriInfo().getAbsolutePath()));
-=======
-    ListSlice<Group> allGroups = getOrganisationController().searchGroups(criteria);
-    UserGroupProfileEntity[] entities = asWebEntity(allGroups, locatedAt(getUriInfo().getAbsolutePath()));
->>>>>>> da96a393
     return Response.ok(entities).
         header(RESPONSE_HEADER_GROUPSIZE, allGroups.getOriginalListSize()).build();
   }
