/**
 * Copyright (C) 2000 - 2012 Silverpeas
 *
 * This program is free software: you can redistribute it and/or modify
 * it under the terms of the GNU Affero General Public License as
 * published by the Free Software Foundation, either version 3 of the
 * License, or (at your option) any later version.
 *
 * As a special exception to the terms and conditions of version 3.0 of
 * the GPL, you may redistribute this Program in connection with Free/Libre
 * Open Source Software ("FLOSS") applications as described in Silverpeas's
 * FLOSS exception.  You should have received a copy of the text describing
 * the FLOSS exception, and it is also available here:
 * "http://www.silverpeas.org/docs/core/legal/floss_exception.html"
 *
 * This program is distributed in the hope that it will be useful,
 * but WITHOUT ANY WARRANTY; without even the implied warranty of
 * MERCHANTABILITY or FITNESS FOR A PARTICULAR PURPOSE.  See the
 * GNU Affero General Public License for more details.
 *
 * You should have received a copy of the GNU Affero General Public License
 * along with this program.  If not, see <http://www.gnu.org/licenses/>.
 */

/*
 * JobStartPagePeasSettings.java
 */

package com.silverpeas.jobStartPagePeas;

import com.stratelia.webactiv.util.ResourceLocator;

/**
 * This class manage the informations needed for job start page
 * @c.bonin
 */
public class JobStartPagePeasSettings {
  public static boolean m_IsProfileEditable;
  public static boolean isBackupEnable;
  public static boolean isBasketEnable;
  public static boolean useBasketWhenAdmin;
  public static boolean isInheritanceEnable;
  public static boolean isPublicParameterEnable;
  public static boolean useJSR168Portlets;
  public static boolean useComponentsCopy;
  public static String SPACEDISPLAYPOSITION_AFTER;
  public static String SPACEDISPLAYPOSITION_BEFORE;
  public static String SPACEDISPLAYPOSITION_TODEFINE;
  public static String SPACEDISPLAYPOSITION_CONFIG;
  public static boolean recoverRightsEnable;
  public static String TEMPLATE_PATH;
  public static String CUSTOMERS_TEMPLATE_PATH;
<<<<<<< HEAD
  public static boolean DATA_STORAGE_SPACE_QUOTA_ACTIVATED;
  public static long DATA_STORAGE_SPACE_QUOTA_DEFAULT_MAXCOUNT;
  public static long DATA_STORAGE_USER_SPACE_QUOTA_DEFAULT_MAXCOUNT;
=======
  public static boolean COMPONENT_SPACE_QUOTA_ACTIVATED = false;
>>>>>>> a4e4348c

  static {
    ResourceLocator rs = new ResourceLocator(
        "com.silverpeas.jobStartPagePeas.settings.jobStartPagePeasSettings", "");
    m_IsProfileEditable = rs.getBoolean("IsProfileEditable", false);
    isBackupEnable = rs.getBoolean("IsBackupEnable", false);
    isBasketEnable = rs.getBoolean("UseBasket", false);
    useBasketWhenAdmin = rs.getBoolean("UseBasketWhenAdmin", false);
    isInheritanceEnable = rs.getBoolean("UseProfileInheritance", false);
    isPublicParameterEnable = rs.getBoolean("UsePublicParameter", true);
    useJSR168Portlets = rs.getBoolean("UseJSR168Portlets", false);
    useComponentsCopy = rs.getBoolean("UseComponentsCopy", false);
    SPACEDISPLAYPOSITION_CONFIG = rs.getString("DisplaySpacePositionConfiguration", "BEFORE");
    SPACEDISPLAYPOSITION_AFTER = rs.getString("DisplaySpacesAfterComponents", "AFTER");
    SPACEDISPLAYPOSITION_BEFORE = rs.getString("DisplaySpacesBeforeComponents", "BEFORE");
    SPACEDISPLAYPOSITION_TODEFINE = rs.getString("DisplaySpacesToDefine", "TODEFINE");
    recoverRightsEnable = rs.getBoolean("EnableRecoverRightsOperation", false);
    TEMPLATE_PATH = rs.getString("templatePath");
    CUSTOMERS_TEMPLATE_PATH = rs.getString("customersTemplatePath");
<<<<<<< HEAD
    DATA_STORAGE_SPACE_QUOTA_ACTIVATED = rs.getBoolean("space.storage.quota.activated", false);
    DATA_STORAGE_SPACE_QUOTA_DEFAULT_MAXCOUNT =
        rs.getLong("space.storage.quota.default.maxCount", 0);
    if (DATA_STORAGE_SPACE_QUOTA_DEFAULT_MAXCOUNT < 0) {
      DATA_STORAGE_SPACE_QUOTA_DEFAULT_MAXCOUNT = 0;
    }
    DATA_STORAGE_USER_SPACE_QUOTA_DEFAULT_MAXCOUNT =
        rs.getLong("user.space.storage.quota.default.maxCount", 0);
    if (DATA_STORAGE_USER_SPACE_QUOTA_DEFAULT_MAXCOUNT < 0) {
      DATA_STORAGE_USER_SPACE_QUOTA_DEFAULT_MAXCOUNT = 0;
    }
=======
    COMPONENT_SPACE_QUOTA_ACTIVATED = rs.getBoolean("space.component.quota.activated", false);
>>>>>>> a4e4348c
  }
}<|MERGE_RESOLUTION|>--- conflicted
+++ resolved
@@ -50,13 +50,10 @@
   public static boolean recoverRightsEnable;
   public static String TEMPLATE_PATH;
   public static String CUSTOMERS_TEMPLATE_PATH;
-<<<<<<< HEAD
+  public static boolean COMPONENT_SPACE_QUOTA_ACTIVATED = false;
   public static boolean DATA_STORAGE_SPACE_QUOTA_ACTIVATED;
   public static long DATA_STORAGE_SPACE_QUOTA_DEFAULT_MAXCOUNT;
   public static long DATA_STORAGE_USER_SPACE_QUOTA_DEFAULT_MAXCOUNT;
-=======
-  public static boolean COMPONENT_SPACE_QUOTA_ACTIVATED = false;
->>>>>>> a4e4348c
 
   static {
     ResourceLocator rs = new ResourceLocator(
@@ -76,7 +73,7 @@
     recoverRightsEnable = rs.getBoolean("EnableRecoverRightsOperation", false);
     TEMPLATE_PATH = rs.getString("templatePath");
     CUSTOMERS_TEMPLATE_PATH = rs.getString("customersTemplatePath");
-<<<<<<< HEAD
+    COMPONENT_SPACE_QUOTA_ACTIVATED = rs.getBoolean("space.component.quota.activated", false);
     DATA_STORAGE_SPACE_QUOTA_ACTIVATED = rs.getBoolean("space.storage.quota.activated", false);
     DATA_STORAGE_SPACE_QUOTA_DEFAULT_MAXCOUNT =
         rs.getLong("space.storage.quota.default.maxCount", 0);
@@ -88,8 +85,5 @@
     if (DATA_STORAGE_USER_SPACE_QUOTA_DEFAULT_MAXCOUNT < 0) {
       DATA_STORAGE_USER_SPACE_QUOTA_DEFAULT_MAXCOUNT = 0;
     }
-=======
-    COMPONENT_SPACE_QUOTA_ACTIVATED = rs.getBoolean("space.component.quota.activated", false);
->>>>>>> a4e4348c
   }
 }