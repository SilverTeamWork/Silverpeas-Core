--- conflicted
+++ resolved
@@ -23,19 +23,6 @@
  */
 package com.silverpeas.web;
 
-<<<<<<< HEAD
-import com.silverpeas.accesscontrol.AccessController;
-import com.silverpeas.session.SessionInfo;
-import com.silverpeas.session.SessionManagement;
-import static com.silverpeas.util.StringUtil.isDefined;
-import com.stratelia.webactiv.beans.admin.OrganizationController;
-import com.stratelia.webactiv.beans.admin.UserDetail;
-import com.stratelia.webactiv.beans.admin.UserFull;
-import java.io.UnsupportedEncodingException;
-import java.util.logging.Level;
-import java.util.logging.Logger;
-=======
->>>>>>> 00a23fea
 import javax.inject.Inject;
 import javax.inject.Named;
 import javax.servlet.http.HttpServletRequest;
@@ -56,6 +43,7 @@
 import com.stratelia.webactiv.beans.admin.UserFull;
 
 import static com.silverpeas.util.StringUtil.isDefined;
+import com.stratelia.webactiv.beans.admin.OrganizationController;
 
 /**
  * It is a decorator of a REST-based web service that provides access to the validation of the
@@ -179,17 +167,7 @@
   private SessionInfo authenticateUser(final HttpServletRequest request) {
     String userCredentials = request.getHeader(HTTP_AUTHORIZATION);
     if (isDefined(userCredentials)) {
-<<<<<<< HEAD
-      String decoded = null;
-      try {
-        decoded =
-                new String(Base64.decodeBase64(userCredentials), "UTF-8");
-      } catch (UnsupportedEncodingException ex) {
-        Logger.getLogger(UserPriviledgeValidation.class.getName()).log(Level.SEVERE, null, ex);
-      }
-=======
       String decoded = new String(Base64.decodeBase64(userCredentials), Charsets.UTF_8);
->>>>>>> 00a23fea
       // the first ':' character is the separator according to the RFC 2617 in basic digest
       int loginPasswordSeparatorIndex = decoded.indexOf(':');
       String userId = decoded.substring(0, loginPasswordSeparatorIndex);
