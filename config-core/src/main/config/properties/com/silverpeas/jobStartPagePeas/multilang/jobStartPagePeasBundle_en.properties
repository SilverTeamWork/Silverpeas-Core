#
# Copyright (C) 2000 - 2011 Silverpeas
#
# This program is free software: you can redistribute it and/or modify
# it under the terms of the GNU Affero General Public License as
# published by the Free Software Foundation, either version 3 of the
# License, or (at your option) any later version.
#
# As a special exception to the terms and conditions of version 3.0 of
# the GPL, you may redistribute this Program in connection with Free/Libre
# Open Source Software ("FLOSS") applications as described in Silverpeas's
# FLOSS exception.  You should have recieved a copy of the text describing
# the FLOSS exception, and it is also available here:
# "http://repository.silverpeas.com/legal/licensing"
#
# This program is distributed in the hope that it will be useful,
# but WITHOUT ANY WARRANTY; without even the implied warranty of
# MERCHANTABILITY or FITNESS FOR A PARTICULAR PURPOSE.  See the
# GNU Affero General Public License for more details.
#
# You should have received a copy of the GNU Affero General Public License
# along with this program.  If not, see <http://www.gnu.org/licenses/>.
#
JSPP.BackToMainSpacePage = Back to workspace homepage

<<<<<<< HEAD
JSPP.homepageType = Type of startup page 
=======
JSPP.homepageType = Type of startup page
>>>>>>> 9cf46d05

JSPP.main = Main page
JSPP.manageHomePage = Workspaces

JSPP.peas = Application
JSPP.portlet = Portlet
JSPP.webPage = URL

JSPP.selectPeas = Select an application
JSPP.spaceHomePage = Workspace startup page

JSPP.update = Edit
JSPP.updateHomePage = Startup page

JSPP.SpaceTemplate = Space templates
JSPP.NoTemplate = Empty space
JSPP.UPSpaceTemplateProfile = Select groups/users for the profile

<<<<<<< HEAD
JSPP.welcome =  Welcome in the workspaces administration module 
=======
JSPP.welcome =  Welcome in the workspaces administration module
>>>>>>> 9cf46d05

JSPP.maintenanceTout = Silverpeas is in Maintenance mode!
JSPP.maintenance = Maintenance mode:
JSPP.maintenanceStatus = This space is currently
JSPP.maintenanceTxtModeOn = in Maintenance mode...
JSPP.maintenanceModeOn = Activated
JSPP.maintenanceModeOff = De-activated
JSPP.maintenanceModeToOn = Activate Maintenance mode
JSPP.maintenanceModeToOff = De-activate Maintenance mode

JSPP.ProfilePanelCreateTitle = Add a role
JSPP.ProfilePanelModifyTitle = Modify a role
JSPP.ProfilePanelDeleteTitle = Delete a role

JSPP.SpaceProfilePanelCreateTitle = Select users for the profile
JSPP.SpaceProfilePanelModifyTitle = Modify users for the profile
JSPP.SpaceProfilePanelDeleteTitle = Delete users for the profile

JSPP.ComponentPanelCreateTitle = Add an application
JSPP.ComponentPanelModifyTitle = Modify an application
JSPP.ComponentPanelDeleteTitle = Delete an application
JSPP.CopyComponent = Copy the application
JSPP.PasteComponent = Paste

JSPP.SubSpacePanelCreateTitle = Create a sub-space
JSPP.SpacePanelCreateTitle = Create a space
JSPP.SpacePanelModifyTitle = Modify a space
JSPP.SpacePanelDeleteTitle = Delete a space

JSPP.Choose = Select...
JSPP.ModifyStartPage = Modify the homepage

# form
JSPP.creationSpace = Create a space
JSPP.creationSubSpace = Create a sub-space
JSPP.updateSpace = Update a space
JSPP.creationInstance = Add an application
JSPP.roleDescription = Role description

# erreurs
MustContainsText = must be completed
<<<<<<< HEAD
ThisFormContains = Warning! This form contains 
ContainsTooLargeText = must not contain more than 
NbMaxTextArea = 2000 
=======
ThisFormContains = Warning! This form contains
ContainsTooLargeText = must not contain more than
NbMaxTextArea = 2000
>>>>>>> 9cf46d05
Characters = characters
JSPP.MustBeginsByHTTP = must contain an URL starting with http://  or https://

# messages
JSPP.MessageSuppressionSpaceBegin = Do you really want to delete this space?\\n\\n-->
JSPP.MessageSuppressionSpaceEnd = <--\\n
<<<<<<< HEAD
JSPP.MessageSuppressionSpaceManager = Do you really want to delete these users? 
=======
JSPP.MessageSuppressionSpaceManager = Do you really want to delete these users?
>>>>>>> 9cf46d05
JSPP.MessageSuppressionInstanceBegin = Do you really want to delete this application?\\n\\n-->
JSPP.MessageSuppressionInstanceEnd = <--\\n

# onglets roles
JSPP.Manager = Space managers
JSPP.admin = Administrators
JSPP.publisher = Publishers
JSPP.writer = Writers
JSPP.reader = Readers

JSPP.Manager.help = The role "Space managers" only allows to delegate the administration of this space to any user.<br/>By default, a "space manager" has no rights to the applications of space.<br/>Be careful to not confuse this role with "Administrators" which applies well to applications of space.

# Gestion de l'ordre
<<<<<<< HEAD
JSPP.SpaceOrder = Move space 
JSPP.SpacePlace = Move before the space
JSPP.PlaceLast = Move to the end
JSPP.ComponentOrder = Move application 
=======
JSPP.SpaceOrder = Move space
JSPP.SpacePlace = Move before the space
JSPP.PlaceLast = Move to the end
JSPP.ComponentOrder = Move application
>>>>>>> 9cf46d05
JSPP.ComponentPlace = Move before the application

# order space, application
JSPP.SpacePosition = Display application
JSPP.NoSpacePosition = Select position
JSPP.SpacePositionFirst = After space
JSPP.SpacePositionLast = Before space

# Copy/Cut/Paste application
<<<<<<< HEAD
JSPP.CopyOf = Copy of 
=======
JSPP.CopyOf = Copy of
>>>>>>> 9cf46d05

# Deplacement de composant
JSPP.SpaceIn = Move in the space
JSPP.SpacesNotInMaintenance = The origin and destination space must be in Maintenance mode...
JSPP.MessageConfirmMovingComponentInSpace = Do you really want to move this application in this space?
JSPP.ExistingComponentName = Move not allowed. An application already has the same name in the destination space.
JSPP.movingInProgress = Move in progress...

# Sauvegarde
JSPP.BackupUnlimited = Backup/Restore applications
JSPP.BackupSpace = Backup/Restore space's applications

<<<<<<< HEAD
JSPP.ErrorComponentCreation = Error during the creation of the application 
JSPP.ErrorComponentUpdate = Error during the updating of the application 
JSPP.ErrorComponentMessage = Check that another application of the space does not already have the same name!
JSPP.ErrorSpaceCreation = Error during the creation of the space 
JSPP.ErrorSpaceUpdate = Error during the updating of the space 
=======
JSPP.ErrorComponentCreation = Error during the creation of the application
JSPP.ErrorComponentUpdate = Error during the updating of the application
JSPP.ErrorComponentMessage = Check that another application of the space does not already have the same name!
JSPP.ErrorSpaceCreation = Error during the creation of the space
JSPP.ErrorSpaceUpdate = Error during the updating of the space
>>>>>>> 9cf46d05
JSPP.ErrorSpaceMessage = Check that another space on the same level does not already have the same name!

# Corbeille
JSPP.Bin = Spaces and applications bin
JSPP.BinRemoveDate = Remove date
JSPP.BinRestore = Restore
JSPP.BinRestoreSelected = Do you really want to restore the selected items?
JSPP.BinDelete = Remove completely
JSPP.BinEmpty = The bin is empty!
JSPP.BinDeleteConfirm =  Do you really want to remove these items and all the contents?
JSPP.BinDeleteConfirmSelected = Do you really want to remove the selected items and all the contents?

JSPP.publicComponent = Public access
JSPP.hiddenComponent = Hidden
JSPP.inheritanceBlockedComponent = Rights inheritance
JSPP.localRights = Local rights
JSPP.inheritedRights = Inherited rights

JSPP.inheritanceSpaceNotUsed = This sub-space does not inherit the space's rights.
JSPP.inheritanceComponentNotUsed = This application does not inherit the space's rights.
JSPP.inheritanceSpaceUsed = This subspace inherits the space's rights.
JSPP.inheritanceComponentUsed = This application inherits the space's rights.
JSPP.click = Click
JSPP.here = here
JSPP.inheritanceToNotUse = to not use the space's rights.
JSPP.inheritanceToUse = to use the space's rights.

JSPP.SpaceAppearance = Skin
JSPP.SpaceLook = Theme
JSPP.WallPaper = Header

JSPP.inProgress = Processing!<br/>Please wait...
JSPP.parameters = Parameters

JSPP.SpaceHomepage.URL.help = Several values are possible for the <b>URL</b> field : <ul><li>Absolute address. Example : http://www.google.com</li><li>Internal address. Example : /admin/jsp/page.jsp (do not specify the web context /silverpeas)</li><li>Internal address into another web application. Example : <b>$</b>/weblib/pages/page.jsp (start with $/<web_application_name>)</li></ul>
JSPP.spaceRecover = Recover rights
<<<<<<< HEAD
JSPP.applications.add = Add this application
=======
JSPP.applications.add = Add this application

Warning.dialog.confirmation.message.end = Do you confirm?
Warning.hiddenComponent = Be careful, by checking this box you specify that the application not displayed in menus.
Warning.publicComponent = Be careful, by checking this box you specify that the application is accessible to all users.
>>>>>>> 9cf46d05
<|MERGE_RESOLUTION|>--- conflicted
+++ resolved
@@ -23,11 +23,7 @@
 #
 JSPP.BackToMainSpacePage = Back to workspace homepage
 
-<<<<<<< HEAD
 JSPP.homepageType = Type of startup page 
-=======
-JSPP.homepageType = Type of startup page
->>>>>>> 9cf46d05
 
 JSPP.main = Main page
 JSPP.manageHomePage = Workspaces
@@ -46,11 +42,7 @@
 JSPP.NoTemplate = Empty space
 JSPP.UPSpaceTemplateProfile = Select groups/users for the profile
 
-<<<<<<< HEAD
 JSPP.welcome =  Welcome in the workspaces administration module 
-=======
-JSPP.welcome =  Welcome in the workspaces administration module
->>>>>>> 9cf46d05
 
 JSPP.maintenanceTout = Silverpeas is in Maintenance mode!
 JSPP.maintenance = Maintenance mode:
@@ -92,26 +84,16 @@
 
 # erreurs
 MustContainsText = must be completed
-<<<<<<< HEAD
 ThisFormContains = Warning! This form contains 
 ContainsTooLargeText = must not contain more than 
 NbMaxTextArea = 2000 
-=======
-ThisFormContains = Warning! This form contains
-ContainsTooLargeText = must not contain more than
-NbMaxTextArea = 2000
->>>>>>> 9cf46d05
 Characters = characters
 JSPP.MustBeginsByHTTP = must contain an URL starting with http://  or https://
 
 # messages
 JSPP.MessageSuppressionSpaceBegin = Do you really want to delete this space?\\n\\n-->
 JSPP.MessageSuppressionSpaceEnd = <--\\n
-<<<<<<< HEAD
 JSPP.MessageSuppressionSpaceManager = Do you really want to delete these users? 
-=======
-JSPP.MessageSuppressionSpaceManager = Do you really want to delete these users?
->>>>>>> 9cf46d05
 JSPP.MessageSuppressionInstanceBegin = Do you really want to delete this application?\\n\\n-->
 JSPP.MessageSuppressionInstanceEnd = <--\\n
 
@@ -125,17 +107,10 @@
 JSPP.Manager.help = The role "Space managers" only allows to delegate the administration of this space to any user.<br/>By default, a "space manager" has no rights to the applications of space.<br/>Be careful to not confuse this role with "Administrators" which applies well to applications of space.
 
 # Gestion de l'ordre
-<<<<<<< HEAD
 JSPP.SpaceOrder = Move space 
 JSPP.SpacePlace = Move before the space
 JSPP.PlaceLast = Move to the end
 JSPP.ComponentOrder = Move application 
-=======
-JSPP.SpaceOrder = Move space
-JSPP.SpacePlace = Move before the space
-JSPP.PlaceLast = Move to the end
-JSPP.ComponentOrder = Move application
->>>>>>> 9cf46d05
 JSPP.ComponentPlace = Move before the application
 
 # order space, application
@@ -145,11 +120,7 @@
 JSPP.SpacePositionLast = Before space
 
 # Copy/Cut/Paste application
-<<<<<<< HEAD
 JSPP.CopyOf = Copy of 
-=======
-JSPP.CopyOf = Copy of
->>>>>>> 9cf46d05
 
 # Deplacement de composant
 JSPP.SpaceIn = Move in the space
@@ -162,19 +133,11 @@
 JSPP.BackupUnlimited = Backup/Restore applications
 JSPP.BackupSpace = Backup/Restore space's applications
 
-<<<<<<< HEAD
 JSPP.ErrorComponentCreation = Error during the creation of the application 
 JSPP.ErrorComponentUpdate = Error during the updating of the application 
 JSPP.ErrorComponentMessage = Check that another application of the space does not already have the same name!
 JSPP.ErrorSpaceCreation = Error during the creation of the space 
 JSPP.ErrorSpaceUpdate = Error during the updating of the space 
-=======
-JSPP.ErrorComponentCreation = Error during the creation of the application
-JSPP.ErrorComponentUpdate = Error during the updating of the application
-JSPP.ErrorComponentMessage = Check that another application of the space does not already have the same name!
-JSPP.ErrorSpaceCreation = Error during the creation of the space
-JSPP.ErrorSpaceUpdate = Error during the updating of the space
->>>>>>> 9cf46d05
 JSPP.ErrorSpaceMessage = Check that another space on the same level does not already have the same name!
 
 # Corbeille
@@ -211,12 +174,8 @@
 
 JSPP.SpaceHomepage.URL.help = Several values are possible for the <b>URL</b> field : <ul><li>Absolute address. Example : http://www.google.com</li><li>Internal address. Example : /admin/jsp/page.jsp (do not specify the web context /silverpeas)</li><li>Internal address into another web application. Example : <b>$</b>/weblib/pages/page.jsp (start with $/<web_application_name>)</li></ul>
 JSPP.spaceRecover = Recover rights
-<<<<<<< HEAD
-JSPP.applications.add = Add this application
-=======
 JSPP.applications.add = Add this application
 
 Warning.dialog.confirmation.message.end = Do you confirm?
-Warning.hiddenComponent = Be careful, by checking this box you specify that the application not displayed in menus.
-Warning.publicComponent = Be careful, by checking this box you specify that the application is accessible to all users.
->>>>>>> 9cf46d05
+Warning.hiddenComponent = Be careful! By checking this box, you specify that this application won't be displayed in menu.
+Warning.publicComponent = Be careful! by checking this box, you specify that this application will be accessible to all users.