#
# Copyright (C) 2000 - 2011 Silverpeas
#
# This program is free software: you can redistribute it and/or modify
# it under the terms of the GNU Affero General Public License as
# published by the Free Software Foundation, either version 3 of the
# License, or (at your option) any later version.
#
# As a special exception to the terms and conditions of version 3.0 of
# the GPL, you may redistribute this Program in connection with Free/Libre
# Open Source Software ("FLOSS") applications as described in Silverpeas's
# FLOSS exception.  You should have recieved a copy of the text describing
# the FLOSS exception, and it is also available here:
# "http://repository.silverpeas.com/legal/licensing"
#
# This program is distributed in the hope that it will be useful,
# but WITHOUT ANY WARRANTY; without even the implied warranty of
# MERCHANTABILITY or FITNESS FOR A PARTICULAR PURPOSE.  See the
# GNU Affero General Public License for more details.
#
# You should have received a copy of the GNU Affero General Public License
# along with this program.  If not, see <http://www.gnu.org/licenses/>.
#
JSPP.BackToMainSpacePage = Retour \u00e0 la page principale de l'espace

JSPP.homepageType = Type de page d'accueil

JSPP.main = Accueil Silverpeas
JSPP.manageHomePage = Espaces

JSPP.peas = Application
JSPP.portlet = Portlet
JSPP.webPage = URL

JSPP.selectPeas = S\u00e9lection d'une application
JSPP.spaceHomePage = Page d'accueil de l'espace

JSPP.update = Modifier
JSPP.updateHomePage = Page d'accueil

JSPP.SpaceTemplate = Mod\u00e8les d'espace
JSPP.NoTemplate = Espace Vide
JSPP.UPSpaceTemplateProfile = S\u00e9lectionner les groupes/utilisateurs \u00e0 affecter au r\u00f4le

JSPP.welcome =  Bienvenue sur le module Gestion d'espaces

JSPP.maintenanceTout = La totalit\u00e9 de Silverpeas est en mode Maintenance !
JSPP.maintenance = Mode Maintenance :
JSPP.maintenanceStatus = Cet espace est actuellement
JSPP.maintenanceTxtModeOn = en mode maintenance...
JSPP.maintenanceModeOn = Actif
JSPP.maintenanceModeOff = D\u00e9sactiv\u00e9
JSPP.maintenanceModeToOn = Activer le mode maintenance
JSPP.maintenanceModeToOff = D\u00e9sactiver le mode maintenance

JSPP.ProfilePanelCreateTitle = D\u00e9finir les r\u00f4les
JSPP.ProfilePanelModifyTitle = Modifier le r\u00f4le
JSPP.ProfilePanelDeleteTitle = Supprimer le r\u00f4le

JSPP.SpaceProfilePanelCreateTitle = D\u00e9finir les utilisateurs du r\u00f4le
JSPP.SpaceProfilePanelModifyTitle = Modifier les utilisateurs du r\u00f4le
JSPP.SpaceProfilePanelDeleteTitle = Supprimer les utilisateurs du r\u00f4le

JSPP.ComponentPanelCreateTitle = Ajouter une application
JSPP.ComponentPanelModifyTitle = Modifier l'application
JSPP.ComponentPanelDeleteTitle = Supprimer l'application
JSPP.CopyComponent = Copier l'application
JSPP.PasteComponent = Coller

JSPP.SubSpacePanelCreateTitle = Cr\u00e9er un sous espace
JSPP.SpacePanelCreateTitle = Cr\u00e9er un espace
JSPP.SpacePanelModifyTitle = Modifier l'espace
JSPP.SpacePanelDeleteTitle = Supprimer l'espace

JSPP.Choose = S\u00e9lectionnez...
JSPP.ModifyStartPage = Modifier la page d'accueil

# form
JSPP.creationSpace = Cr\u00e9ation d'espace
JSPP.creationSubSpace = Cr\u00e9ation de sous-espace
JSPP.updateSpace = Modification d'espace
JSPP.creationInstance = Ajout d'une application
JSPP.roleDescription = Description du r\u00f4le

# erreurs
<<<<<<< HEAD
MustContainsText = doit \u00eatre renseign\u00e9 
ThisFormContains = Attention, ce formulaire contient 
ContainsTooLargeText = ne doit pas exc\u00e9der 
NbMaxTextArea = 2000 
=======
MustContainsText = doit \u00eatre renseign\u00e9
ThisFormContains = Attention, ce formulaire contient
ContainsTooLargeText = ne doit pas exc\u00e9der
NbMaxTextArea = 2000
>>>>>>> 9cf46d05
Characters = caract\u00e8res
JSPP.MustBeginsByHTTP = doit contenir une URL d\u00e9butant par http:// ou https://

# messages
JSPP.MessageSuppressionSpaceBegin = Etes-vous s\u00fbr(e) de vouloir supprimer cet espace ?\\n\\n-->
JSPP.MessageSuppressionSpaceEnd = <--\\n
JSPP.MessageSuppressionSpaceManager = Etes-vous s\u00fbr(e) de vouloir supprimer les utilisateurs ?
JSPP.MessageSuppressionInstanceBegin = Etes-vous s\u00fbr(e) de vouloir supprimer cette application ?\\n\\n-->
JSPP.MessageSuppressionInstanceEnd = <--\\n

# onglets roles
<<<<<<< HEAD
JSPP.Manager = Managers d'espace 
=======
JSPP.Manager = Managers d'espace
>>>>>>> 9cf46d05
JSPP.admin = Gestionnaires
JSPP.publisher = Publieurs
JSPP.writer = R\u00e9dacteurs
JSPP.reader = Lecteurs

JSPP.Manager.help = Le r\u00f4le "Manager d'espace" permet uniquement de d\u00e9l\u00e9guer l'administration de cet espace \u00e0 n'importe quel utilisateur.<br/>Par d\u00e9faut, un "manager d'espace" n'a aucun droit sur les applications de l'espace.<br/>Attention donc de ne pas confondre ce r\u00f4le avec celui de "Gestionnaire" qui s'applique bien aux applications de l'espace.

#  Gestion de l'ordre
JSPP.SpaceOrder = D\u00e9placer l'espace
JSPP.SpacePlace = D\u00e9placement avant l'espace
JSPP.PlaceLast = D\u00e9placer en fin
JSPP.ComponentOrder = D\u00e9placer l'application
JSPP.ComponentPlace = D\u00e9placement avant l'application

#  position espace, application
JSPP.SpacePosition = Afficher les applications
JSPP.NoSpacePosition = S\u00e9lectionner la position
JSPP.SpacePositionFirst = Apr\u00e8s les sous-espaces
JSPP.SpacePositionLast = Avant les sous-espaces

#  Deplacement de application
JSPP.SpaceIn = D\u00e9placement dans l'espace
JSPP.SpacesNotInMaintenance	= L'espace source et destination doivent \u00eatre en maintenance...
JSPP.MessageConfirmMovingComponentInSpace = Etes-vous s\u00fbr de vouloir d\u00e9placer cette application dans cet espace ?
JSPP.ExistingComponentName = D\u00e9placement impossible... Une application portant le m\u00eame nom existe d\u00e9ja dans l'espace de destination.
JSPP.movingInProgress = D\u00e9placement en cours...

#  Copy/Cut/Paste component
<<<<<<< HEAD
JSPP.CopyOf = Copie de 
=======
JSPP.CopyOf = Copie de
>>>>>>> 9cf46d05

# Sauvegarde
JSPP.BackupUnlimited = Sauvegarder/Restaurer des applications
JSPP.BackupSpace = Sauvegarder/Restaurer des applications de l'espace

JSPP.ErrorComponentCreation = Erreur lors de la cr\u00e9ation de l'application
JSPP.ErrorComponentUpdate = Erreur lors de la modification de l'application
JSPP.ErrorComponentMessage = V\u00e9rifiez qu'une autre application de l'espace ne porte pas d\u00e9j\u00e0 le m\u00eame nom !
JSPP.ErrorSpaceCreation = Erreur lors de la cr\u00e9ation de l'espace
JSPP.ErrorSpaceUpdate = Erreur lors de la modification de l'espace
JSPP.ErrorSpaceMessage = V\u00e9rifiez qu'un autre espace de m\u00eame niveau ne porte pas d\u00e9j\u00e0 le m\u00eame nom !

# Corbeille
JSPP.Bin = Corbeille d'espaces et d'applications
JSPP.BinRemoveDate = Date de suppression
JSPP.BinRestore = Restaurer
JSPP.BinRestoreSelected = Etes-vous s\u00fbr(e) de vouloir restaurer les \u00e9l\u00e9ments s\u00e9lectionn\u00e9s ?
JSPP.BinDelete = Supprimer d\u00e9finitivement
JSPP.BinEmpty = La corbeille est vide !
JSPP.BinDeleteConfirm = Etes-vous s\u00fbr(e) de vouloir supprimer d\u00e9finitivement cet \u00e9l\u00e9ment et tout ce qu'il contient ?
JSPP.BinDeleteConfirmSelected = Etes-vous s\u00fbr(e) de vouloir supprimer d\u00e9finitivement les \u00e9l\u00e9ments s\u00e9lectionn\u00e9s et tout ce qu'ils contiennent ?

JSPP.publicComponent = Acc\u00e8s public
JSPP.hiddenComponent = Invisible
JSPP.inheritanceBlockedComponent = H\u00e9ritage des droits
JSPP.localRights = Droits sp\u00e9cifiques
JSPP.inheritedRights = Droits h\u00e9rit\u00e9s

JSPP.inheritanceSpaceNotUsed = Ce sous espace n'h\u00e9rite pas des droits de l'espace.
JSPP.inheritanceComponentNotUsed = Cette application n'h\u00e9rite pas des droits de l'espace.
JSPP.inheritanceSpaceUsed = Ce sous espace h\u00e9rite des droits de l'espace.
JSPP.inheritanceComponentUsed = Cette application h\u00e9rite des droits de l'espace.
JSPP.click = Cliquez
JSPP.here = ici
JSPP.inheritanceToNotUse = pour ne plus utiliser les droits de l'espace.
JSPP.inheritanceToUse = pour utiliser les droits de l'espace.

JSPP.SpaceAppearance = Apparence
JSPP.SpaceLook = Th\u00e8me
JSPP.WallPaper = Bandeau

JSPP.inProgress = Traitement en cours !<br/>Veuillez patienter...
JSPP.parameters = Param\u00e8tres

JSPP.SpaceHomepage.URL.help = Plusieurs valeurs sont possibles pour le champ <b>URL</b> : <ul><li>Adresse absolue. Exemple : http://www.google.com</li><li>Adresse interne. Exemple : /admin/jsp/page.jsp (ne pas pr\u00e9ciser le contexte /silverpeas)</li><li>Adresse interne dans une autre application web. Exemple : <b>$</b>/weblib/pages/page.jsp (commencer par $/<nom_application_web>)</li></ul>
JSPP.spaceRecover = Recouvrer les droits
<<<<<<< HEAD
JSPP.applications.add = Ajouter cette application
=======
JSPP.applications.add = Ajouter cette application

Warning.dialog.confirmation.message.end = Confirmez-vous ?
Warning.hiddenComponent = Attention, en cochant cette case, vous indiquez que l'application n'est pas visible dans les menus.
Warning.publicComponent = Attention, en cochant cette case, vous indiquez que l'application est accessible \u00e0 tous les utilisateurs.
>>>>>>> 9cf46d05
<|MERGE_RESOLUTION|>--- conflicted
+++ resolved
@@ -83,17 +83,10 @@
 JSPP.roleDescription = Description du r\u00f4le
 
 # erreurs
-<<<<<<< HEAD
 MustContainsText = doit \u00eatre renseign\u00e9 
 ThisFormContains = Attention, ce formulaire contient 
 ContainsTooLargeText = ne doit pas exc\u00e9der 
 NbMaxTextArea = 2000 
-=======
-MustContainsText = doit \u00eatre renseign\u00e9
-ThisFormContains = Attention, ce formulaire contient
-ContainsTooLargeText = ne doit pas exc\u00e9der
-NbMaxTextArea = 2000
->>>>>>> 9cf46d05
 Characters = caract\u00e8res
 JSPP.MustBeginsByHTTP = doit contenir une URL d\u00e9butant par http:// ou https://
 
@@ -105,11 +98,7 @@
 JSPP.MessageSuppressionInstanceEnd = <--\\n
 
 # onglets roles
-<<<<<<< HEAD
 JSPP.Manager = Managers d'espace 
-=======
-JSPP.Manager = Managers d'espace
->>>>>>> 9cf46d05
 JSPP.admin = Gestionnaires
 JSPP.publisher = Publieurs
 JSPP.writer = R\u00e9dacteurs
@@ -138,11 +127,7 @@
 JSPP.movingInProgress = D\u00e9placement en cours...
 
 #  Copy/Cut/Paste component
-<<<<<<< HEAD
 JSPP.CopyOf = Copie de 
-=======
-JSPP.CopyOf = Copie de
->>>>>>> 9cf46d05
 
 # Sauvegarde
 JSPP.BackupUnlimited = Sauvegarder/Restaurer des applications
@@ -189,12 +174,8 @@
 
 JSPP.SpaceHomepage.URL.help = Plusieurs valeurs sont possibles pour le champ <b>URL</b> : <ul><li>Adresse absolue. Exemple : http://www.google.com</li><li>Adresse interne. Exemple : /admin/jsp/page.jsp (ne pas pr\u00e9ciser le contexte /silverpeas)</li><li>Adresse interne dans une autre application web. Exemple : <b>$</b>/weblib/pages/page.jsp (commencer par $/<nom_application_web>)</li></ul>
 JSPP.spaceRecover = Recouvrer les droits
-<<<<<<< HEAD
-JSPP.applications.add = Ajouter cette application
-=======
 JSPP.applications.add = Ajouter cette application
 
 Warning.dialog.confirmation.message.end = Confirmez-vous ?
-Warning.hiddenComponent = Attention, en cochant cette case, vous indiquez que l'application n'est pas visible dans les menus.
-Warning.publicComponent = Attention, en cochant cette case, vous indiquez que l'application est accessible \u00e0 tous les utilisateurs.
->>>>>>> 9cf46d05
+Warning.hiddenComponent = Attention! En cochant cette case, vous indiquez que l'application ne sera pas visible dans le menu.
+Warning.publicComponent = Attention! En cochant cette case, vous indiquez que l'application sera accessible \u00e0 tous les utilisateurs de la plate-forme.