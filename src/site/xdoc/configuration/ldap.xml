<?xml version="1.0" encoding="UTF-8"?>
<!--

    Copyright (C) 2000 - 2011 Silverpeas

    This program is free software: you can redistribute it and/or modify
    it under the terms of the GNU Affero General Public License as
    published by the Free Software Foundation, either version 3 of the
    License, or (at your option) any later version.

    As a special exception to the terms and conditions of version 3.0 of
    the GPL, you may redistribute this Program in connection with Free/Libre
    Open Source Software ("FLOSS") applications as described in Silverpeas's
    FLOSS exception.  You should have received a copy of the text describing
    the FLOSS exception, and it is also available here:
    "http://www.silverpeas.com/legal/licensing"

    This program is distributed in the hope that it will be useful,
    but WITHOUT ANY WARRANTY; without even the implied warranty of
    MERCHANTABILITY or FITNESS FOR A PARTICULAR PURPOSE.  See the
    GNU Affero General Public License for more details.

    You should have received a copy of the GNU Affero General Public License
    along with this program.  If not, see <http://www.gnu.org/licenses/>.

-->
<document xmlns="http://maven.apache.org/XDOC/2.0"
          xmlns:xsi="http://www.w3.org/2001/XMLSchema-instance"
          xsi:schemaLocation="http://maven.apache.org/XDOC/2.0 http://maven.apache.org/xsd/xdoc-2.0.xsd">
  <properties>
    <author>Emmanuel Hugonnet</author>
    <title>Adding a LDAP domain to Silverpeas</title>
  </properties>
  <head>
    <title>Adding a LDAP domain to Silverpeas</title>
  </head>
  <body>
    <section name="Installing and configuring OpenDJ">
      <subsection name="Downloading OpenDJ">
        <p>First you have to download and install OpenDJ from <a href="http://opendj.forgerock.org/">Forgerock</a>.</p>
        <p>For this tutorial we have downloaded and installed version 2.4.5 using the <i>QuickSetup</i> format from <a href="http://www.forgerock.org/opendj.html">http://www.forgerock.org/opendj.html</a></p>
      </subsection>
      <subsection name="Installation">
        <p>For a complete documentation on how-to install OpenDJ on your server, please refer to the  <a href="http://opendj.forgerock.org/doc/install-guide/index.html">Installation guide</a>.</p>
        <p>Using the <b>QuickSetup</b> you have a graphical front-end to configure your LDAP server.</p>
        <p><img src="../images/configuration/installing_opendj.png" alt="OpenDJ Quicksetup"/></p>
        <p>We leave all the default settings.</p>
        <p><img src="../images/configuration/opendj_configuration.png" alt="OpenDJ Configuration Summary"/></p>
      </subsection>
      <subsection name="Adding some data">
        <p>Let's create some users in the OpenDJ server using OpenDJ's console. If you haven't launch it after the installation process, go to OpenDJ's installation directory. You'll find all the scripts under the bin directroy.
          To launch the administration console, launch the <i>control-panel</i> script.</p>
        <p>Now click the <i>Manage Entries</i> menu item on the left. And create a <i>Silverpeas</i> organizationnal unit.<br/> 
        Add some users to it so we will synchronize some data. We provide a <a src="../../opendj-silverpeas.ldif" alt="Ldif file">ldif file</a> to facilitate these operations.</p>
        <p>
          <code>
            <pre>
 import-ldif -a -n userRoot -l &lt;fichierLDIF&gt; -h localhost -p 4444 -X -D "cn=directory manager" -w password
            </pre>
          </code>
        </p>
        <p><img src="../images/configuration/opendj_data.png" alt="Users in OpenDJ"/></p>
      </subsection>
    </section>
    <section name="What is a Domain ?">
      <p>Silverpeas users and groups management is based on <b>Domains</b>. You can create as much domains as you want, each with its own storage type or configuration.</p>
      <p>Each domain is configured using properties files, let's look at them on the next section.</p>
    </section>
    <section name="Configuring the domain synchronization">
      <subsection name="Configuring the connection">
        <p>First we need a configuration file to define how to connect to the LDAP server and how to synchronize it with Silverpeas.</p>
        <p>You would have to create a new <i>domainOpenDJTutorial.properties</i> into <i>$SILVERPEAS_HOME/properties/com/stratelia/silverpeas/domains</i>.</p>
        <p>As it happens, you don't have to write this configuration file as it is provided with a default Silverpeas installation.</p>
        <p>The first section is the configuration of the connection. You'll find the port and the address of the server, the user account used to open connections to the LDAP server and the Base DN.</p>
        <p>
          <code>
            <pre>
database.LDAPHost=localhost
# if you are using MS Active Directory, set 'ad' on parameter below
database.LDAPImpl=openldap
database.LDAPPort=1389
database.LDAPProtocolVer=3
database.LDAPAccessLoginDN=cn=Directory Manager,cn=Root DNs,cn=config
database.LDAPAccessPasswd=password
database.LDAPUserBaseDN=ou=silverpeas,dc=example,dc=com
database.LDAPSecured=false
database.LDAPPortSecured=636
# !!! Client Time in MS !!!
database.LDAPMaxMsClientTimeLimit=0
# !!! Server Time in Seconds !!!
database.LDAPMaxSecServerTimeLimit=0
database.LDAPMaxNbEntryReturned=5000
database.LDAPMaxNbReferrals=0
database.LDAPBatchSize=5000
database.LDAPSearchRecurs=true
#To be able to use operational attributes
database.LDAPOpAttributesUsed=true
            </pre>
          </code>
        </p>
      </subsection>
      <subsection name="Synchronizing the users">
        <p>The second section configures the synchronization.</p>
        <p>The parameter <b>synchro.Threaded</b> indicates if the synchronization is manual or if it is automatic, launched regularly. The delay between each synchronization is defined in the file <i>com/stratelia/webactiv/beans/admin/admin.properties</i> in the property <b>AdminThreadedSynchroDelay</b>.</p>
        <p>The parameter <b>synchro.timeStampVar</b> indicates which attribute on the LDAP entries is used to check for modificationon the LDAP side.</p>
        <p>
          <code><pre>
# Synchro parameters
# ------------------
Ldap server attribute to check if the entry has been modified in the ldap.
synchro.timeStampVar=modifyTimestamp
#Set to true for a periodic synchronization
synchro.Threaded=false
                </pre></code>
        </p>
        <p>Next, we need to configure which users we are going to synchronize, and how their attributes match the mandatory fields of Silverpeas users.</p>
        <p>The selection of users is done through a LDAP fiter. Since it is not the purpose of this tutorial to learn such a filter, we will keep the field blank.</p>
        <p>Silverpeas requires that a user must have a first and a last name, an external id (for synchronization purpose) and a login.</p>
        <p>
          <code><pre>          
# Users data synchronization settings
# ---------------
users.ClassName=person
# Note : the filter MUST be put between parentheses.
#        there MUSTN'T have dummy parentheses levels ex : (&amp;((Condition1))(Condition2)) will NOT works, (&amp;(Condition1)(Condition2)) will works
# (&amp;(mail=*)(objectCategory=CN=Person,CN=Schema,CN=Configuration,DC=TSTEXCHANGE))
users.Filter=
# Note : To make domains easiest to change, the Id must be set to the login field
#        It's not an obligation but it's very strongly advised
users.IdField=entryUUID
users.LoginField=cn
users.FirstNameField=givenName
users.LastNameField=sn
#Not mandatory
users.EmailField=mail
          </pre></code>
        </p>
        </subsection>
        <subsection name="Synchronizing the groups">
        <p>Next, is the groups synchronization parameters. It is almost the same as for users. We won't dwell into the parameters for now.</p>
        <p>
          <code><pre>          
# Groups' settings
# ----------------
<<<<<<< HEAD
# Depends on implementation
groups.ClassName=groupOfUniqueNames
=======
#Depend de l'implémentation
groups.ClassName=groupOfNames
>>>>>>> 414a9f48
# Note : the filter MUST be put between parentheses.
#        there MUSTN'T have dummy parentheses levels ex : (&amp;((Condition1))(Condition2)) will NOT works, (&amp;(Condition1)(Condition2)) will works
# (&amp;(objectCategory=CN=group,CN=Schema,CN=Configuration,DC=TSTEXCHANGE)(member=*))
groups.Filter=(member=*)
# Set the id Field to the 'cn' insteed of the DN to allow groups to move in the LDAP database
# Set to objectGUID to have a unique ID
groups.IdField=entryUUID


# Use com.stratelia.silverpeas.domains.ldapdriver.LDAPGroupSubTree to access groups that are just node with users and sub-groups as sons
# Use com.stratelia.silverpeas.domains.ldapdriver.LDAPGroupUniqueDescriptor to access groups that contains an attribute containing DN of all there sons
# Use com.stratelia.silverpeas.domains.ldapdriver.LDAPGroupAllRoot to access groups that contains an attribute containing DN of all there sons AND to have ALL those groups at the root with all sub-users at the first level
# Using com.stratelia.silverpeas.domains.ldapdriver.LDAPGroupAllRoot by default
groups.Type=com.stratelia.silverpeas.domains.ldapdriver.LDAPGroupAllRoot

# For LDAPGroupUniqueDescriptor and LDAPGroupAllRoot only :
# ---------------------------------------------------------
# The field that contains the child's DNs
groups.MemberField=uniqueMember
# If groups.SpecificGroupsBaseDN is not set, database.LDAPUserBaseDN is used as root for searchs
groups.SpecificGroupsBaseDN=ou=silverpeas,dc=example,dc=com

# For LDAPGroupAllRoot only :
# ---------------------------
# ONLY PUT THIS VALUE TO TRUE FOR THE FIRST TIME THE SYNCHRO IS DONE WITH THE 'ALL ROOT' MODEL
# This inherit the profiles from parent groups to child groups
groups.InheritProfiles=false

# For LDAPGroupSubTree only :
# ---------------------------
groups.IncludeEmptyGroups=true

groups.NameField=cn
groups.DescriptionField=description
          </pre></code>
        </p>
        </subsection>        
        <subsection name="Getting users attributes">
        <p>Most of the time, the users information are stored in the LDAP directory. So we have to define which are the attributes we are interested in obtaining from it.
          You can define as many attributes as you want. <b>This attributes won't be stored in Silverpeas database. It will be getting from your directory on-demand.</b></p>
        <p>First, you have to define the number of attributes (<i>property.Number</i>) and the resources where Silverpeas will get the multilang labels for the user attributes using 
          <i>property.ResourceFile</i>.          
        </p>
        <p>For each attribute, you will provide :
          <ul>
            <li>
              <i>property_#.Name</i>: which is the name of the property in the resource bundle.
            </li>
            <li>
              <i>property_#.Type</i>: the type of the property (only 
              <b>STRING</b> and 
              <b>USERID</b> are currently supported).
            </li>
            <li>
              <i>property_#.MapParameter</i>: the name of the attribute in the LDAP entry.
            </li>
          </ul>
        </p>
        <p>In our example, we want to get the <i>email address</i>, the <i>city</i> and the <i>postal code</i></p>
        <p>
          <code><pre>    
# USERS Specific Properties
# -------------------------

# Property number : from 1 to N
# Available Types : STRING, USERID
# MapParameter : Name of the LDAP corresponding field

property.Number = 3
property.ResourceFile = com.stratelia.silverpeas.domains.multilang.domainOpenDJBundle

property_1.Name = email
property_1.Type = STRING
property_1.MapParameter = mail

property_2.Name = city
property_2.Type = STRING
property_2.MapParameter = l

property_3.Name = postal_code
property_3.Type = STRING
property_3.MapParameter = postalCode
          </pre></code>
        </p>
        <p>All these parameters need to be internationalized, thus we will use the resource bundle defined in the previous entry: <i>com.stratelia.silverpeas.domains.multilang.domainOpenDJBundle</i><br/>
        which is <i>$SILVERPEAS_HOME/properties/com/stratelia/silverpeas/domains/multilang/domainOpenDJBundle_$lang.properties</i></p>
      </subsection>
      </section>
      <section name="Configuring the domain for authentication">
        <p>
          Now we need to tell Silverpeas to use this domain for authentication. This is a little redundant and we hope to simplifiy this in the future.<br/>
          This configuration is done with the <i>$SILVERPEAS_HOME/properties/com/stratelia/silverpeas/authentication/autDomainOpenDJ.properties</i> where you will find the connection parameters for the authentication module.
        </p> 
        <p>
          <code><pre>    
# Fallback type : could be one of the following values : none, ifNotRejected, always
fallbackType=always

# Authentication servers
# Available types are : 
#     com.stratelia.silverpeas.authentication.AuthenticationNT
#     com.stratelia.silverpeas.authentication.AuthenticationSQL
#     com.stratelia.silverpeas.authentication.AuthenticationLDAP
allowPasswordChange=false

autServersCount=1

autServer0.type=com.stratelia.silverpeas.authentication.AuthenticationLDAP
autServer0.enabled=true
autServer0.LDAPHost=localhost
autServer0.LDAPPort=1389
# if you are using MS Active Directory, set 'ad' on parameter below 
autServer0.LDAPImpl=opends
autServer0.LDAPAccessLogin=cn=Directory Manager,cn=Root DNs,cn=config
autServer0.LDAPAccessPasswd=password
autServer0.LDAPUserBaseDN=ou=silverpeas,dc=example,dc=com
autServer0.LDAPUserLoginFieldName=uid
autServer0.LDAPSecured=false
autServer0.LDAPSecuredPort=636
autServer0.MustAlertPasswordExpiration=false
          </pre></code>
        </p>
      </section>
      <section name="Creating the domain">
        <p>When Silverpeas has started, connect to it and go to the <b>Back Office</b>.<br/>
          Select <b>Users &amp; groups</b>, and click on the menu item <b>Add an LDAP domain</b>.
        </p>
        <p><img src="../images/configuration/back-office.png" alt="Add a LDAP domain"/></p>
        <p>
          Now we need to fill the form for creating the domain.<br/>
          While for the <i>Properties Settings</i> field you have to give the whole bundle name, in the <i>Authentication Properties</i> you just have to define the name of the file.<br/>
          The field <i>Last LDAP index synchronized</i> is the timestamp of the latest synchronization. Per default, only users updated since this date will be synchronized.
          In our example you can set it to <b>20100400000000Z</b>.</p>
        <p><img src="../images/configuration/create_domain.png" alt="Create a LDAP domain in Silverpeas"/></p>
        <p>Launch the synchronization, you should have the following result:</p>
        <p><img src="../images/configuration/domain_synchronized.png" alt="Synchronized domain"/></p>
      </section>
  </body>
</document><|MERGE_RESOLUTION|>--- conflicted
+++ resolved
@@ -142,13 +142,8 @@
           <code><pre>          
 # Groups' settings
 # ----------------
-<<<<<<< HEAD
 # Depends on implementation
-groups.ClassName=groupOfUniqueNames
-=======
-#Depend de l'implémentation
 groups.ClassName=groupOfNames
->>>>>>> 414a9f48
 # Note : the filter MUST be put between parentheses.
 #        there MUSTN'T have dummy parentheses levels ex : (&amp;((Condition1))(Condition2)) will NOT works, (&amp;(Condition1)(Condition2)) will works
 # (&amp;(objectCategory=CN=group,CN=Schema,CN=Configuration,DC=TSTEXCHANGE)(member=*))
