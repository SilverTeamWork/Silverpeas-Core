--- conflicted
+++ resolved
@@ -9,11 +9,7 @@
  * redistribute this Program in connection with Free/Libre Open Source Software ("FLOSS")
  * applications as described in Silverpeas's FLOSS exception. You should have received a copy of the
  * text describing the FLOSS exception, and it is also available here:
-<<<<<<< HEAD
- * "http://repository.silverpeas.com/legal/licensing"
-=======
  * "http://www.silverpeas.org/docs/core/legal/floss_exception.html"
->>>>>>> a2615e85
  *
  * This program is distributed in the hope that it will be useful, but WITHOUT ANY WARRANTY; without
  * even the implied warranty of MERCHANTABILITY or FITNESS FOR A PARTICULAR PURPOSE. See the GNU
